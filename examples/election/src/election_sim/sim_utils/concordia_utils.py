--- conflicted
+++ resolved
@@ -1,11 +1,6 @@
-import ast
 import datetime
-<<<<<<< HEAD
 import os
 import sys
-=======
-from collections.abc import Sequence
->>>>>>> 9ad2930b
 from concurrent.futures import ThreadPoolExecutor, as_completed
 
 from concordia.associative_memory import (
@@ -15,7 +10,6 @@
     importance_function,
 )
 from concordia.clocks import game_clock
-<<<<<<< HEAD
 
 project_root = os.path.abspath(os.path.join(os.path.dirname(__file__), "..", ".."))
 sys.path.insert(0, project_root)
@@ -25,22 +19,10 @@
 from concordia.agents import entity_agent_with_logging
 from concordia.typing import entity_component
 from scenario_agents import basic_malicious_agent, candidate_agent, voter_agent
-=======
-from concordia.components import agent as new_components
-from concordia.document import interactive_document
-from concordia.language_model import language_model
-from concordia.memory_bank import legacy_associative_memory
-from concordia.typing import clock as gc
-from concordia.typing import entity as entity_lib
-from concordia.typing import entity_component, logging
-from concordia.utils import helper_functions
-from concordia.utils import measurements as measurements_lib
->>>>>>> 9ad2930b
 
 from mastodon_sim.concordia import triggering
 
 
-<<<<<<< HEAD
 def save_to_json(
     agent: entity_agent_with_logging.EntityAgentWithLogging,
 ) -> str:
@@ -81,126 +63,7 @@
     return json.dumps(data)
 
 
-def init_objects(model, embedder, shared_memories, clock):
-=======
-def _get_class_name(object_: object) -> str:
-    return object_.__class__.__name__
-
-
-DEFAULT_PRE_ACT_KEY = "Act"
-
-
-class AllActComponent(entity_component.ActingComponent):
-    def __init__(
-        self,
-        model: language_model.LanguageModel,
-        clock: gc.GameClock,
-        component_order: Sequence[str] | None = None,
-        pre_act_key: str = DEFAULT_PRE_ACT_KEY,
-        logging_channel: logging.LoggingChannel = logging.NoOpLoggingChannel,
-    ):
-        self._model = model
-        self._clock = clock
-        if component_order is None:
-            self._component_order = None
-        else:
-            self._component_order = tuple(component_order)
-        if self._component_order is not None:
-            if len(set(self._component_order)) != len(self._component_order):
-                raise ValueError(
-                    "The component order contains duplicate components: "
-                    + ", ".join(self._component_order)
-                )
-
-        self._pre_act_key = pre_act_key
-        self._logging_channel = logging_channel
-
-    def _context_for_action(
-        self,
-        contexts: entity_component.ComponentContextMapping,
-    ) -> str:
-        if self._component_order is None:
-            return "\n".join(context for context in contexts.values() if context)
-        order = self._component_order + tuple(
-            sorted(set(contexts.keys()) - set(self._component_order))
-        )
-        return "\n".join(contexts[name] for name in order if contexts[name])
-
-    def get_action_attempt(
-        self,
-        contexts: entity_component.ComponentContextMapping,
-        action_spec: entity_lib.ActionSpec,
-    ) -> str:
-        prompt = interactive_document.InteractiveDocument(self._model)
-        context = self._context_for_action(contexts)
-        prompt.statement(context + "\n")
-
-        call_to_action = action_spec.call_to_action.format(
-            name=self.get_entity().name,
-            timedelta=helper_functions.timedelta_to_readable_str(self._clock.get_step_size()),
-        )
-
-        if action_spec.output_type == entity_lib.OutputType.FREE:
-            if not call_to_action.startswith("['"):
-                output = self.get_entity().name + " "
-                output += prompt.open_question(
-                    call_to_action,
-                    max_tokens=2200,
-                    answer_prefix=output,
-                    # This terminator protects against the model providing extra context
-                    # after the end of a directly spoken response, since it normally
-                    # puts a space after a quotation mark only in these cases.
-                    terminators=('" ', "\n"),
-                    question_label="Exercise",
-                )
-            else:
-                media_str, call_to_action = call_to_action.split("Context", 1)
-                call_to_action = "Context" + call_to_action
-                media_list = ast.literal_eval(media_str.strip())
-                output = self.get_entity().name + " "
-                output += self._model.sample_text(
-                    prompt=context + "\n" + call_to_action,
-                    media=media_list,
-                )
-            self._log(output, prompt)
-            return output
-        if action_spec.output_type == entity_lib.OutputType.CHOICE:
-            idx = prompt.multiple_choice_question(
-                question=call_to_action, answers=action_spec.options
-            )
-            output = action_spec.options[idx]
-            self._log(output, prompt)
-            return output
-        if action_spec.output_type == entity_lib.OutputType.FLOAT:
-            prefix = self.get_entity().name + " "
-            sampled_text = prompt.open_question(
-                call_to_action,
-                max_tokens=2200,
-                answer_prefix=prefix,
-            )
-            self._log(sampled_text, prompt)
-            try:
-                return str(float(sampled_text))
-            except ValueError:
-                return "0.0"
-        else:
-            raise NotImplementedError(
-                f"Unsupported output type: {action_spec.output_type}. "
-                "Supported output types are: FREE, CHOICE, and FLOAT."
-            )
-
-    def _log(self, result: str, prompt: interactive_document.InteractiveDocument):
-        self._logging_channel(
-            {
-                "Key": self._pre_act_key,
-                "Value": result,
-                "Prompt": prompt.view().text().splitlines(),
-            }
-        )
-
-
 def init_concordia_objects(model, embedder, shared_memories, clock):
->>>>>>> 9ad2930b
     shared_context = model.sample_text(  # TODO: deprecated?
         "Summarize the following passage in a concise and insightful fashion. "
         + "Make sure to include information about Mastodon:\n"
@@ -272,147 +135,9 @@
 def build_agent_with_memories(obj_args, player_config):
     (formative_memory_factory, model, clock, time_step, candidate_info, ag_names) = obj_args
     mem = formative_memory_factory.make_memories(player_config)
-<<<<<<< HEAD
     print(ag_names["malicious"])
     if player_config.name in ag_names["candidate"]:
         agent = candidate_agent.build_agent(
-=======
-    agent = build_agent(
-        model=model,
-        clock=clock,
-        update_time_interval=time_step,
-        config=player_config,
-        memory=mem,
-        candidate_info=candidate_info,
-        ag_names=ag_names,
-    )
-    return agent, mem
-
-
-def _get_component_name(object_: object) -> str:
-    if hasattr(object_, "name"):
-        return object_.name
-    return object_.__class__.__name__
-
-
-class PublicOpinionCandidate(new_components.question_of_recent_memories.QuestionOfRecentMemories):
-    def __init__(self, *args, **kwargs):
-        super().__init__(*args, **kwargs)
-
-
-class PublicOpinionOpponent(new_components.question_of_recent_memories.QuestionOfRecentMemories):
-    def __init__(self, *args, **kwargs):
-        super().__init__(*args, **kwargs)
-
-
-class RelevantOpinions(
-    new_components.question_of_query_associated_memories.QuestionOfQueryAssociatedMemoriesWithoutPreAct
-):
-    def __init__(self, name, *args, **kwargs):
-        super().__init__(*args, **kwargs)
-        self.name = name
-
-
-class OpinionsOnCandidate(new_components.question_of_recent_memories.QuestionOfRecentMemories):
-    def __init__(self, name, *args, **kwargs):
-        super().__init__(*args, **kwargs)
-        self.name = name
-
-
-def build_agent(
-    *,
-    config: formative_memories.AgentConfig,
-    model: language_model.LanguageModel,
-    memory: associative_memory.AssociativeMemory,
-    clock: game_clock.MultiIntervalClock,
-    update_time_interval: datetime.timedelta | None = None,
-    candidate_info,  #: dict,
-    ag_names,  #: List[Dict[str, str]]
-) -> entity_agent_with_logging.EntityAgentWithLogging:
-    """Build an agent.
-
-    Args:
-        config: The agent config to use.
-        model: The language model to use.
-        memory: The agent's memory object.
-        clock: The clock to use.
-        update_time_interval: Unused (but required by the interface for now)
-
-    Returns
-    -------
-        An agent.
-    """
-    del update_time_interval
-    agent_name = config.name
-    raw_memory = legacy_associative_memory.AssociativeMemoryBank(memory)
-    measurements = measurements_lib.Measurements()
-
-    instructions = new_components.instructions.Instructions(
-        agent_name=agent_name,
-        logging_channel=measurements.get_channel("Instructions").on_next,
-    )
-
-    election_information = new_components.constant.Constant(
-        state=(
-            "\n".join([candidate_info[p]["policy_proposals"] for p in list(candidate_info.keys())])
-        ),
-        pre_act_key="Critical election information\n",
-    )
-    observation_label = "\nObservation"
-    observation = new_components.observation.Observation(
-        clock_now=clock.now,
-        timeframe=clock.get_step_size(),
-        pre_act_key=observation_label,
-        logging_channel=measurements.get_channel("Observation").on_next,
-    )
-    observation_summary_label = "\nSummary of recent observations"
-    observation_summary = new_components.observation.ObservationSummary(
-        model=model,
-        clock_now=clock.now,
-        timeframe_delta_from=datetime.timedelta(hours=4),
-        timeframe_delta_until=datetime.timedelta(hours=1),
-        pre_act_key=observation_summary_label,
-        logging_channel=measurements.get_channel("ObservationSummary").on_next,
-    )
-    time_display = new_components.report_function.ReportFunction(
-        function=clock.current_time_interval_str,
-        pre_act_key="\nCurrent time",
-        logging_channel=measurements.get_channel("TimeDisplay").on_next,
-    )
-    relevant_memories_label = "\nRecalled memories and observations"
-    relevant_memories = new_components.all_similar_memories.AllSimilarMemories(
-        model=model,
-        components={
-            _get_class_name(observation_summary): observation_summary_label,
-            _get_class_name(time_display): "The current date/time is",
-        },
-        num_memories_to_retrieve=10,
-        pre_act_key=relevant_memories_label,
-        logging_channel=measurements.get_channel("AllSimilarMemories").on_next,
-    )
-    options_perception_components = {}
-    if config.goal:
-        goal_label = "\nOverarching goal"
-        overarching_goal = new_components.constant.Constant(
-            state=config.goal,
-            pre_act_key=goal_label,
-            logging_channel=measurements.get_channel(goal_label).on_next,
-        )
-        options_perception_components[goal_label] = goal_label
-    else:
-        goal_label = None
-        overarching_goal = None
-    options_perception_components.update(
-        {
-            _get_class_name(observation): observation_label,
-            _get_class_name(observation_summary): observation_summary_label,
-            _get_class_name(relevant_memories): relevant_memories_label,
-        }
-    )
-    identity_label = "\nIdentity characteristics"
-    identity_characteristics = (
-        new_components.question_of_query_associated_memories.IdentityWithoutPreAct(
->>>>>>> 9ad2930b
             model=model,
             clock=clock,
             update_time_interval=time_step,
@@ -441,105 +166,7 @@
             candidate_info=candidate_info,
             ag_names=ag_names,
         )
-<<<<<<< HEAD
     return agent, mem
-=======
-        agent_tuple += [public_opinion_supported_candidate, public_opinion_opposed_candidate, plan]
-
-    else:
-        relevant_opinions = []
-        opinions_on_candidate = []
-        for cit, candidate in enumerate(ag_names["candidate"]):
-            relevant_opinions.append(
-                RelevantOpinions(
-                    name=candidate + "RelevantOpinion",
-                    add_to_memory=False,
-                    model=model,
-                    queries=[f"policies and actions of {candidate}"],
-                    question=f"What does {agent_name} think of the {{query}}?",
-                    pre_act_key=f"{agent_name} thinks of {candidate} as:",
-                    num_memories_to_retrieve=30,
-                )
-            )
-            # Instantiate opinions on candidate
-            opinions_on_candidate.append(
-                OpinionsOnCandidate(
-                    name=candidate + "OpinionOnCandidate",
-                    add_to_memory=False,
-                    answer_prefix=f"Current Opinion on candidate {candidate}",
-                    model=model,
-                    pre_act_key=f"Recent thoughts of candidate {candidate}",
-                    question="".join(
-                        [
-                            f"Given {agent_name}'s opinion about candidate {candidate}, and the recent observations,",
-                            f"what are some current thoughts that {agent_name} is having about candidate {candidate}? ",
-                            "Consider how recent observations may or may not have changed this opinion based of the persona of the agent.",
-                        ]
-                    ),
-                    num_memories_to_retrieve=30,
-                    components={
-                        _get_class_name(self_perception): "Persona: ",
-                        _get_component_name(
-                            relevant_opinions[cit]
-                        ): f"{agent_name}'s opinion of candidate {candidate}",
-                    },
-                    logging_channel=measurements.get_channel(
-                        f"Opinions of candidate: {candidate}"
-                    ).on_next,
-                )
-            )
-
-        agent_tuple = opinions_on_candidate
-        agent_no_tuple = relevant_opinions
-
-    entity_components = (
-        [
-            # Components that provide pre_act context.
-            instructions,
-            election_information,
-            observation,
-            observation_summary,
-            relevant_memories,
-            self_perception,
-        ]
-        + agent_tuple
-        + [
-            time_display,
-            # Components that do not provide pre_act context.
-            identity_characteristics,
-        ]
-        + agent_no_tuple
-    )
-
-    components_of_agent = {
-        _get_component_name(component): component for component in entity_components
-    }
-    components_of_agent[new_components.memory_component.DEFAULT_MEMORY_COMPONENT_NAME] = (
-        new_components.memory_component.MemoryComponent(raw_memory)
-    )
-    component_order = list(components_of_agent.keys())
-    if overarching_goal is not None:
-        if goal_label is not None:
-            components_of_agent[goal_label] = overarching_goal
-            # Place goal after the instructions.
-            component_order.insert(1, goal_label)
-
-    act_component = AllActComponent(
-        model=model,
-        clock=clock,
-        component_order=component_order,
-        logging_channel=measurements.get_channel("ActComponent").on_next,
-    )
-
-    agent = entity_agent_with_logging.EntityAgentWithLogging(
-        agent_name=agent_name,
-        act_component=act_component,
-        context_components=components_of_agent,
-        component_logging=measurements,
-    )
-
-    return agent
->>>>>>> 9ad2930b
 
 
 class SimpleGameRunner:
