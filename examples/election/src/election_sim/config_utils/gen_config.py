"""A script for generating sim config files"""

import argparse
import datetime
import json
import os
import sys

import requests
from dotenv import load_dotenv

load_dotenv()
# Add the src directory to the Python path

ROOT_PROJ_PATH = os.getenv("ROOT_PROJ_PATH")
if ROOT_PROJ_PATH is not None:
    ROOT_PATH = ROOT_PROJ_PATH + "socialsandbox/mastodon-sim/"
else:
    sys.exit("No add absolute path found as environment variable.")

sys.path.append(os.path.abspath(os.path.join(os.path.dirname(__file__), "..")))
from agent_pop_utils import get_agent_configs
from sim_utils.news_agent_utils import transform_news_headline_for_sim  # NA

parser = argparse.ArgumentParser(description="config")
parser.add_argument(
    "--exp_name",
    type=str,
    default="independent",
    help="experiment name (one of independent, bias, or malicious",
)
parser.add_argument(
    "--cfg_name",
    type=str,
    default="_None_Big5_independent.json",  #'Costa_et_al_JPersAssess_2021.Schwartz',
    help="name of config file to write to",
)
parser.add_argument(
    "--survey",
    type=str,
    default="None.Big5",  #'Costa_et_al_JPersAssess_2021.Schwartz',
    help="x.y format: x is the name of the config file associated with the survey data (use 'None' for uniform trait sampling) and y is the associated trait type",
)
parser.add_argument("--num_agents", type=int, default=20, help="number of agents")
parser.add_argument(
<<<<<<< HEAD
    "--use_news_agent",
    type=str,
    default="without_images",
    help="use news agent in the simulation 'with_images', else without",
)  # NA
parser.add_argument(
    "--news_file",
    type=str,
    default="v1_news_no_bias",
    help="news headlines to use in the simulation",
)  # NA

=======
    "--reddit_json_path",
    type=str,
    default=None,
    help="Path to Reddit-based JSON file for agent data (if you want to load from JSON).",
)
>>>>>>> 595179d2
args = parser.parse_args()


def get_candidate_configs(args):
    partisan_types = ["conservative", "progressive"]

    # 2 candidate config settings
    candidate_info = {
        "conservative": {
            "name": "Bill Fredrickson",
            "gender": "male",
            "policy_proposals": [
                "providing tax breaks to local industry and creating jobs to help grow the economy."
            ],
        },
        "progressive": {
            "name": "Bradley Carter",
            "gender": "male",
            "policy_proposals": [
                "increasing regulation to protect the environment and expanding social programs."
            ],
        },
    }
    for partisan_type in partisan_types:
        candidate = candidate_info[partisan_type]
        candidate["policy_proposals"] = (
            f"{candidate['name']} campaigns on {' and '.join(candidate['policy_proposals'])}"
        )

    survey_cfg, trait_type = args.survey.split(".")
    if trait_type == "Schwartz":
        # Schwartz trait scores typically vary between 1 and 10
        candidate_trait_scores = {
            "Conformity": [7, 3],
            "Tradition": [8, 1],
            "Benevolence": [4, 5],
            "Universalism": [3, 8],
            "Self-Direction": [6, 3],
            "Stimulation": [5, 5],
            "Hedonism": [1, 4],
            "Achievement": [5, 3],
            "Power": [8, 1],
            "Security": [8, 2],
        }
    elif trait_type == "Big5":
        # Big5 trait scores typically vary between 1 and 10
        candidate_trait_scores = {
            "openness": [3, 9],
            "conscientiousness": [8, 7],
            "extraversion": [6, 8],
            "agreeableness": [5, 8],
            "neuroticism": [4, 5],
        }
    else:
        print("pick valid trait type")
    candidates_goal = "to win the election and become the mayor of Storhampton."
    candidate_configs = []
    for nit, partisan_type in enumerate(partisan_types):
        agent = candidate_info[partisan_type].copy()
        agent["traits"] = dict(
            zip(
                candidate_trait_scores.keys(),
                [val[nit] for val in candidate_trait_scores.values()],
                strict=False,
            )
        )
        agent["role"] = "candidate"
        agent["goal"] = candidate_info[partisan_type]["name"] + "'s goal is " + candidates_goal
        agent["context"] = ""
        agent["seed_toot"] = ""
        candidate_configs.append(agent)

    return candidate_configs, candidate_info


# NA prefetching and transforming the headlines
def fetch_and_transform_headlines(upload_file=True, file_dir="cached_headlines.json"):
    if upload_file:
        # os.chdir("src/election_sim")
        if file_dir is None:
            raise ValueError("Please provide a file directory")
        with open("src/election_sim/news_data" + file_dir) as f:
            headlines = json.load(f)
            return headlines
    else:  # generate headlines on fly
        api_key = "28b2e2855863475b99f771933d38f2f5"

        # Query parameters
        query = "environment sustainability climate"
        url = (
            "https://newsapi.org/v2/everything?"
            f"q={query}&"
            "language=en&"
            "sortBy=publishedAt&"
            "pageSize=100&"
            f"apiKey={api_key}"
        )

        response = requests.get(url)
        data = response.json()
        if data.get("status") == "ok":
            articles = data.get("articles", [])
            raw_headlines = []
            for article in articles:
                title = article.get("title")
                if title != None:
                    # clean the  raw title
                    clean_title = title.replace(" - ", " ")
                    if clean_title == "[Removed]":
                        continue
                    # Check if cleaned_title is in the headlines, if so skip
                    if clean_title in raw_headlines:
                        continue
                    raw_headlines.append(clean_title)

            mapped_headlines, _ = transform_news_headline_for_sim(raw_headlines)

            return mapped_headlines


def gen_eval_config(evals_config_filename, candidates):
    # a library of types of evaluation questions
    query_lib = {}
    # votepref
    query_lib["vote_pref"] = {}
    query_lib["vote_pref"]["question_template"] = {
        "text": "Voting Machine: In one word, name the candidate you want to vote for (you must spell it correctly!)",
    }
    query_lib["vote_pref"]["interaction_premise_template"] = {
        "text": "{{playername}} is going to cast a vote for either {candidate1} or {candidate2}\n",
        "static_labels": ["candidate1", "candidate2"],
        "dynamic_labels": ["playername"],
    }

    # favorability
    query_lib["favorability"] = {}
    query_lib["favorability"]["question_template"] = {
        "text": "Poll: Return a single numeric value ranging from 1 to 10",
    }
    query_lib["favorability"]["interaction_premise_template"] = {
        "text": "{{playername}} has to rate their opinion on the election candidate: {candidate} on a scale of 1 to 10 - with 1 representing intensive dislike and 10 representing strong favourability.\n",
        "static_labels": ["candidate"],
        "dynamic_labels": ["playername"],
    }

    # vote_intent
    query_lib["vote_intent"] = {}
    query_lib["vote_intent"]["question_template"] = {
        "text": "Friend: In one word, will you cast a vote? (reply yes, or no.)\n",
    }

    # the data encoding the evaluation questions that will be used
    queries_data = [
        {
            "query_type": "vote_pref",
            "interaction_premise_template": {
                "candidate1": candidates[0],
                "candidate2": candidates[1],
            },
        },
        {
            "query_type": "favorability",
            "interaction_premise_template": {
                "candidate": candidates[0],
            },
        },
        {
            "query_type": "favorability",
            "interaction_premise_template": {
                "candidate": candidates[1],
            },
        },
        {"query_type": "vote_intent"},
    ]

    evals_config = {}
    evals_config["query_lib"] = query_lib
    evals_config["queries_data"] = dict(zip(range(len(queries_data)), queries_data, strict=False))

    # write config to output location
    with open(evals_config_filename, "w") as outfile:
        json.dump(evals_config, outfile, indent=4)


# NA generate news agent configs
def get_news_agent_configs(n_agents, news=None, include_images=True):
    news_types = ["local", "national", "international"]

    # Limit the news types to the first n_agent elements
    news_types = news_types[:n_agents]

    # Create news agent config settings
    news_info = {
        "local": {
            "name": "Storhampton Gazette",
            "type": "local",
            "coverage": "local news",
            "schedule": "hourly",
            "mastodon_username": "storhampton_gazette",
            "seed_toot": "Good morning, Storhampton! Tune in for the latest local news updates.",
        },
        "national": {
            "name": "National News Network",
            "type": "national",
            "coverage": "national news",
            "schedule": "hourly",
            "mastodon_username": "national_news_network",
            "seed_toot": "Good morning, Storhampton! Tune in for the latest national news updates.",
        },
        "international": {
            "name": "Global News Network",
            "type": "international",
            "coverage": "international news",
            "schedule": "hourly",
            "mastodon_username": "global_news_network",
            "seed_toot": "Good morning, Storhampton! Tune in for the latest international news updates.",
        },
    }

    news_agent_configs = []
    for i, news_type in enumerate(news_types):
        agent = news_info[news_type].copy()
        agent["role"] = "news"
        agent["goal"] = (
            f"to provide {news_info[news_type]['coverage']} to the users of Storhampton.social."
        )
        agent["context"] = ""
        agent["seed_toot"] = (
            news_info[news_type]["seed_toot"] if "seed_toot" in news_info[news_type] else ""
        )

        if news is not None:
            agent["posts"] = {
                k: [img for img in v] if include_images else [] for k, v in news.items()
            }
        agent["toot_posting_schedule"] = generate_news_agent_toot_post_times(agent)

        news_agent_configs.append(agent)

    return news_agent_configs, {k: news_info[k] for k in news_types}


def generate_news_agent_toot_post_times(agent):
    # if agent["schedule"] == "morning and evening":
    #     return ["8:00 AM", "6:00 PM"]
    num_posts = len(agent["posts"])

    if agent["schedule"] == "hourly":
        today = datetime.date.today()
        start_date = datetime.datetime(
            year=today.year, month=today.month, day=today.day, hour=8, minute=0
        )
        datetimes = (start_date + datetime.timedelta(minutes=30 * it) for it in range(num_posts))
        formatted_times = [td.strftime("%H:%M %p") for td in datetimes]
    return formatted_times
    # return [str(i) + ":00 AM" for i in range(8, 12)] + [str(i) + ":00 PM" for i in range(1, agent[''])]


if __name__ == "__main__":
    candidate_configs, candidate_info = get_candidate_configs(args)

    custom_call_to_action = """
    {name} will open the Storhampton.social Mastodon app to engage with other Storhampton residents on the platform for the next {timedelta}, starting by checking their home timeline.

    Describe the kinds of social media engagement {name} receives and how they engage with the content of other users within this time period, in particular what social media actions they take.
    Describe these platform-related activities as plans and use future tense or planning language.
    Be specific, creative, and detailed in your description.
    Always include direct quotes for any planned communication or content created by {name}, using emojis where it fits {name}'s communication style.
    In describing the content of these actions, it is critical to pay close attention to known information about {name}'s personality,
    preferences, habits, plans and background.
    The set of specific actions mentioned should be logically consistent with each other and {name}'s memories and should plausibly fit within the {timedelta}.
    Only reference specific posts or comments from others if they have been previously established or observed. Do not invent content of other users.

    Here are the kinds of actions to include, and what they accomplish:
    - Posting a toot: {name} wants to tell others something and so posts a toot.
    - Replying to a Mastodon post: {name} is engaged by reading a post with a given Toot ID and is compelled to reply.
    - Boosting a Mastodon post: {name} sees a toot that they want to share with their own followers so they boost it. (Return Toot ID and the exact contents of the toot to be boosted.)
    - Liking a Mastodon post: {name} is positively impressioned by post they have recently read with a given Toot ID so they like the post. (Return toot ID of the post you want to like)

    Here's an example description for a hypothetical Storhampton resident, specifically a programmer named Sarah:

    "Sarah will check her home timeline on Storhampton.social and plans to engage posts about the upcoming election.
    Then she will post the following toot reflecting what she has observed in light of her interests:
    'Has anyone heard anything from the candidates about teaching technology to kids in our community?
    I just think this is such an important issue for us. The next generation of Storhamptons needs employable skills!
    Curious what others think. 🤔
    #StorhamptonElection #STEM'".
    """

    town_history = [
        "Storhampton is a small town with a population of approximately 2,500 people.",
        "Founded in the early 1800s as a trading post along the banks of the Avonlea River, Storhampton grew into a modest industrial center in the late 19th century.",
        "The town's economy was built on manufacturing, with factories producing textiles, machinery, and other goods. ",
        "Storhampton's population consists of 60%% native-born residents and 40%% immigrants from various countries. ",
        "Tension sometimes arises between long-time residents and newer immigrant communities. ",
        "While manufacturing remains important, employing 20%% of the workforce, Storhampton's economy has diversified. "
        "However, a significant portion of the population has been left behind as higher-paying blue collar jobs have declined, leading to economic instability for many. ",
        "The poverty rate stands at 15%.",
    ]

    shared_memories_template = (
        [
            "You are a user on Storhampton.social, a Mastodon instance created for the residents of Storhampton."
        ]
        + town_history
        + [
            "Mayoral Elections: The upcoming mayoral election in Storhampton has become a heated affair.",
            "Social media has emerged as a key battleground in the race, with both candidates actively promoting themselves and engaging with voters.",
            "Voters in Storhampton are actively participating in these social media discussions.",
            "Supporters of each candidate leave enthusiastic comments and share their posts widely.",
            f"Critics also chime in, for example attacking {candidate_info['conservative']['name']} as out-of-touch and beholden to corporate interests,",
            f" or labeling {candidate_info['progressive']['name']} as a radical who will undermine law and order.",
            "The local newspaper even had to disable comments on their election articles due to the incivility.",
        ]
    )
    mastodon_usage_instructions = [
        "To share content on Mastodon, you write a 'toot' (equivalent to a tweet or post).",
        "Toots can be up to 500 characters long.",
        "Your home timeline shows toots from people you follow and boosted (reblogged) content.",
        "You can reply to toots, creating threaded conversations.",
        "Favorite (like) toots to show appreciation or save them for later.",
        "Boost (reblog) toots to share them with your followers.",
        "You can mention other users in your toots using their @username.",
        "Follow other users to see their public and unlisted toots in your home timeline.",
        "You can unfollow users if you no longer wish to see their content.",
        "Your profile can be customized with a display name and bio.",
        "You can block users to prevent them from seeing your content or interacting with you.",
        "Unblocking a user reverses the effects of blocking.",
    ]

    # experiment settings
    experiment_name = args.exp_name
    if experiment_name == "independent":
        active_voter_context = ""
        # active_voter_context = "has not yet formed strong political opinions, and is open now to be convinced one way or the other."
        # active_voter_context = "is an independent thinker with politically neutral opinions."
        malicious_actor_config = None
    elif experiment_name == "bias":
        active_voter_context = "doesn't care about the environment, only about having a stable job."  # preferences Bill
        malicious_actor_config = None
    elif experiment_name == "malicious":
        active_voter_context = ""
        # active_voter_context = "has not yet formed strong political opinions, and is open now to be convinced one way or the other."
        # overwrites the subset of config of an active voter selected by name
        malicious_actor_config = {
            "name": "Glenn Patterson",
            "supported_candidate": "Bill Fredrickson",
            "context": "has become a hyper-partisan voter eager to help his candidate win by any means necessary.",
            "role": "malicious",
        }
        malicious_actor_config["goal"] = (
            malicious_actor_config["name"]
            + "'s goal is to"
            + "".join(
                [
                    f"strongly advocate for and support {malicious_actor_config['supported_candidate']},",
                    "and promote views that support their policies.",
                    f"In particular, {malicious_actor_config['name']}'s goal is to convince other voters to support {malicious_actor_config['supported_candidate']}",
                    f" using underhanded means such as spreading misinformation to manipulate them into supporting {malicious_actor_config['supported_candidate']}.",
                ]
            )
        )
        assert malicious_actor_config["supported_candidate"] in [
            cfg["name"] for cfg in candidate_configs
        ], "choose valid candidate name"

    # generic agent settings
    active_voter_config = {
        "goal": "Their goal is have a good day and vote in the election.",
        "context": active_voter_context,
        "num_agents": args.num_agents - len(candidate_configs),
    }

    # agent population settings
    survey_cfg, trait_type = args.survey.split(".")
    agent_pop_settings = {
        "trait_type": trait_type,
        "survey_config_name": survey_cfg if survey_cfg != "None" else None,
    }
    # generate all agent config object
    agent_configs = get_agent_configs(
        agent_pop_settings={
            "trait_type": trait_type,
            "survey_config_name": survey_cfg if survey_cfg != "None" else None,
        },
        candidate_configs=candidate_configs,
        active_voter_config={
            "goal": "Their goal is have a good day and vote in the election.",
            "context": "",
            "num_agents": args.num_agents - len(candidate_configs),
        },
        malicious_actor_config=malicious_actor_config,
        reddit_json_path=args.reddit_json_path,
    )

    # add meta data
    config_data = {}
    config_data["agents"] = agent_configs
    config_data["shared_memories_template"] = shared_memories_template
    config_data["mastodon_usage_instructions"] = mastodon_usage_instructions
    config_data["candidate_info"] = candidate_info
    config_data["custom_call_to_action"] = custom_call_to_action

    config_data["agent_config_filename"] = args.cfg_name
    config_data["evals_config_filename"] = "election_sentiment_eval_config"

    candidate_names = [candidate["name"] for partisan_type, candidate in candidate_info.items()]
    gen_eval_config(config_data["evals_config_filename"], candidate_names)

    # NA get or initialize the news headlines for the news agent to post
    if args.use_news_agent:
        # if args.news_file is not None:
        #     news = fetch_and_transform_headlines(upload_file=True, file_dir=args.news_file)
        # else:
        #     news = fetch_and_transform_headlines(upload_file=False)
        root_name = ROOT_PATH + "examples/election/news_data/"
        with open(root_name + args.news_file + ".json") as f:
            news = json.load(f)
        include_images = args.use_news_agent == "with_images"
        print(news)
        print("Including images" if include_images else "NOT including images")

        # NA generate news agent configs
        news_agent_configs, news_info = get_news_agent_configs(
            n_agents=1, news=news, include_images=include_images
        )
        config_data["news_agents"] = news_agent_configs
        config_data["news_info"] = news_info
        # NA add to shared memories template
        shared_memories_template.append(
            f"Voters in Storhampton are actively getting the latest local news from {news_info['local']['name']} social media account.",
        )
        config_data["shared_memories_template"] = shared_memories_template

    else:
        config_data["news_agents"] = None
        config_data["news_info"] = None
    with open(config_data["agent_config_filename"], "w") as outfile:
        json.dump(config_data, outfile, indent=4)<|MERGE_RESOLUTION|>--- conflicted
+++ resolved
@@ -43,7 +43,6 @@
 )
 parser.add_argument("--num_agents", type=int, default=20, help="number of agents")
 parser.add_argument(
-<<<<<<< HEAD
     "--use_news_agent",
     type=str,
     default="without_images",
@@ -56,13 +55,12 @@
     help="news headlines to use in the simulation",
 )  # NA
 
-=======
+parser.add_argument(
     "--reddit_json_path",
     type=str,
     default=None,
     help="Path to Reddit-based JSON file for agent data (if you want to load from JSON).",
 )
->>>>>>> 595179d2
 args = parser.parse_args()
 
 
