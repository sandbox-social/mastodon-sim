"""A script for generating sim config files"""

import argparse
import datetime
import json
import os
import sys

import requests
from dotenv import load_dotenv

load_dotenv()
# Add the src directory to the Python path
<<<<<<< HEAD
ROOT_PATH = "/mnt/c/Users/maxpu/Dropbox/scripts/Projects/socialsandbox/mastodon-sim/"

=======
ROOT_PROJ_PATH = os.getenv("ROOT_PROJ_PATH")
if ROOT_PROJ_PATH is not None:
    ROOT_PATH = ROOT_PROJ_PATH + "socialsandbox/mastodon-sim/"
else:
    sys.exit("No add absolute path found as environment variable.")
>>>>>>> 2cf36995
sys.path.append(os.path.abspath(os.path.join(os.path.dirname(__file__), "..")))
from agent_pop_utils import get_agent_configs
from sim_utils.news_agent_utils import transform_news_headline_for_sim  # NA

parser = argparse.ArgumentParser(description="config")
parser.add_argument(
    "--exp_name",
    type=str,
    default="independent",
    help="experiment name (one of independent, bias, or malicious",
)
parser.add_argument(
    "--cfg_name",
    type=str,
    default="_None_Big5_independent.json",  #'Costa_et_al_JPersAssess_2021.Schwartz',
    help="name of config file to write to",
)
parser.add_argument(
    "--survey",
    type=str,
    default="None.Big5",  #'Costa_et_al_JPersAssess_2021.Schwartz',
    help="x.y format: x is the name of the config file associated with the survey data (use 'None' for uniform trait sampling) and y is the associated trait type",
)
parser.add_argument("--num_agents", type=int, default=20, help="number of agents")
parser.add_argument(
    "--use_news_agent",
    type=str,
    default="without_images",
    help="use news agent in the simulation 'with_images', else without",
)  # NA
parser.add_argument(
    "--news_file",
    type=str,
    default="v1_news_no_bias",
    help="news headlines to use in the simulation",
)  # NA

args = parser.parse_args()


def get_candidate_configs(args):
    partisan_types = ["conservative", "progressive"]

    # 2 candidate config settings
    candidate_info = {
        "conservative": {
            "name": "Bill Fredrickson",
            "gender": "male",
            "policy_proposals": [
                "providing tax breaks to local industry and creating jobs to help grow the economy."
            ],
        },
        "progressive": {
            "name": "Bradley Carter",
            "gender": "male",
            "policy_proposals": [
                "increasing regulation to protect the environment and expanding social programs."
            ],
        },
    }
    for partisan_type in partisan_types:
        candidate = candidate_info[partisan_type]
        candidate["policy_proposals"] = (
            f"{candidate['name']} campaigns on {' and '.join(candidate['policy_proposals'])}"
        )

    survey_cfg, trait_type = args.survey.split(".")
    if trait_type == "Schwartz":
        # Schwartz trait scores typically vary between 1 and 10
        candidate_trait_scores = {
            "Conformity": [7, 3],
            "Tradition": [8, 1],
            "Benevolence": [4, 5],
            "Universalism": [3, 8],
            "Self-Direction": [6, 3],
            "Stimulation": [5, 5],
            "Hedonism": [1, 4],
            "Achievement": [5, 3],
            "Power": [8, 1],
            "Security": [8, 2],
        }
    elif trait_type == "Big5":
        # Big5 trait scores typically vary between 1 and 10
        candidate_trait_scores = {
            "openness": [3, 9],
            "conscientiousness": [8, 7],
            "extraversion": [6, 8],
            "agreeableness": [5, 8],
            "neuroticism": [4, 5],
        }
    else:
        print("pick valid trait type")
    candidates_goal = "to win the election and become the mayor of Storhampton."
    candidate_configs = []
    for nit, partisan_type in enumerate(partisan_types):
        agent = candidate_info[partisan_type].copy()
        agent["traits"] = dict(
            zip(
                candidate_trait_scores.keys(),
                [val[nit] for val in candidate_trait_scores.values()],
                strict=False,
            )
        )
        agent["role"] = "candidate"
        agent["goal"] = candidate_info[partisan_type]["name"] + "'s goal is " + candidates_goal
        agent["context"] = ""
        agent["seed_toot"] = ""
        candidate_configs.append(agent)

    return candidate_configs, candidate_info


# NA prefetching and transforming the headlines
def fetch_and_transform_headlines(upload_file=True, file_dir="cached_headlines.json"):
    if upload_file:
        # os.chdir("src/election_sim")
        if file_dir is None:
            raise ValueError("Please provide a file directory")
        with open("src/election_sim/news_data" + file_dir) as f:
            headlines = json.load(f)
            return headlines
    else:  # generate headlines on fly
        api_key = "28b2e2855863475b99f771933d38f2f5"

        # Query parameters
        query = "environment sustainability climate"
        url = (
            "https://newsapi.org/v2/everything?"
            f"q={query}&"
            "language=en&"
            "sortBy=publishedAt&"
            "pageSize=100&"
            f"apiKey={api_key}"
        )

        response = requests.get(url)
        data = response.json()
        if data.get("status") == "ok":
            articles = data.get("articles", [])
            raw_headlines = []
            for article in articles:
                title = article.get("title")
                if title != None:
                    # clean the  raw title
                    clean_title = title.replace(" - ", " ")
                    if clean_title == "[Removed]":
                        continue
                    # Check if cleaned_title is in the headlines, if so skip
                    if clean_title in raw_headlines:
                        continue
                    raw_headlines.append(clean_title)

            mapped_headlines, _ = transform_news_headline_for_sim(raw_headlines)

            return mapped_headlines


def gen_eval_config(evals_config_filename, candidates):
    # a library of types of evaluation questions
    query_lib = {}
    # votepref
    query_lib["vote_pref"] = {}
    query_lib["vote_pref"]["question_template"] = {
        "text": "Voting Machine: In one word, name the candidate you want to vote for (you must spell it correctly!)",
    }
    query_lib["vote_pref"]["interaction_premise_template"] = {
        "text": "{{playername}} is going to cast a vote for either {candidate1} or {candidate2}\n",
        "static_labels": ["candidate1", "candidate2"],
        "dynamic_labels": ["playername"],
    }

    # favorability
    query_lib["favorability"] = {}
    query_lib["favorability"]["question_template"] = {
        "text": "Poll: Return a single numeric value ranging from 1 to 10",
    }
    query_lib["favorability"]["interaction_premise_template"] = {
        "text": "{{playername}} has to rate their opinion on the election candidate: {candidate} on a scale of 1 to 10 - with 1 representing intensive dislike and 10 representing strong favourability.\n",
        "static_labels": ["candidate"],
        "dynamic_labels": ["playername"],
    }

    # vote_intent
    query_lib["vote_intent"] = {}
    query_lib["vote_intent"]["question_template"] = {
        "text": "Friend: In one word, will you cast a vote? (reply yes, or no.)\n",
    }

    # the data encoding the evaluation questions that will be used
    queries_data = [
        {
            "query_type": "vote_pref",
            "interaction_premise_template": {
                "candidate1": candidates[0],
                "candidate2": candidates[1],
            },
        },
        {
            "query_type": "favorability",
            "interaction_premise_template": {
                "candidate": candidates[0],
            },
        },
        {
            "query_type": "favorability",
            "interaction_premise_template": {
                "candidate": candidates[1],
            },
        },
        {"query_type": "vote_intent"},
    ]

    evals_config = {}
    evals_config["query_lib"] = query_lib
    evals_config["queries_data"] = dict(zip(range(len(queries_data)), queries_data, strict=False))

    # write config to output location
    with open(evals_config_filename, "w") as outfile:
        json.dump(evals_config, outfile, indent=4)


# NA generate news agent configs
def get_news_agent_configs(n_agents, news=None, include_images=True):
    news_types = ["local", "national", "international"]

    # Limit the news types to the first n_agent elements
    news_types = news_types[:n_agents]

    # Create news agent config settings
    news_info = {
        "local": {
            "name": "Storhampton Gazette",
            "type": "local",
            "coverage": "local news",
            "schedule": "hourly",
            "mastodon_username": "storhampton_gazette",
            "seed_toot": "Good morning, Storhampton! Tune in for the latest local news updates.",
        },
        "national": {
            "name": "National News Network",
            "type": "national",
            "coverage": "national news",
            "schedule": "hourly",
            "mastodon_username": "national_news_network",
            "seed_toot": "Good morning, Storhampton! Tune in for the latest national news updates.",
        },
        "international": {
            "name": "Global News Network",
            "type": "international",
            "coverage": "international news",
            "schedule": "hourly",
            "mastodon_username": "global_news_network",
            "seed_toot": "Good morning, Storhampton! Tune in for the latest international news updates.",
        },
    }

    news_agent_configs = []
    for i, news_type in enumerate(news_types):
        agent = news_info[news_type].copy()
        agent["role"] = "news"
        agent["goal"] = (
            f"to provide {news_info[news_type]['coverage']} to the users of Storhampton.social."
        )
        agent["context"] = ""
        agent["seed_toot"] = (
            news_info[news_type]["seed_toot"] if "seed_toot" in news_info[news_type] else ""
        )
<<<<<<< HEAD
        if headlines is not None:
            # agent["posts"] = {h: [''] for h in headlines}
            with open(ROOT_PATH + "examples/election/src/election_sim/image_repo.json") as f:
                headline_and_image_post_dict = json.load(f)
            print(headline_and_image_post_dict)
            agent["posts"] = {
                k: [ROOT_PATH + img for img in v] for k, v in headline_and_image_post_dict.items()
=======
        if news is not None:
            agent["posts"] = {
                k: [img for img in v] if include_images else [] for k, v in news.items()
>>>>>>> 2cf36995
            }
        agent["toot_posting_schedule"] = generate_news_agent_toot_post_times(agent)

        news_agent_configs.append(agent)

    return news_agent_configs, {k: news_info[k] for k in news_types}


def generate_news_agent_toot_post_times(agent):
    # if agent["schedule"] == "morning and evening":
    #     return ["8:00 AM", "6:00 PM"]
    num_posts = len(agent["posts"])

    if agent["schedule"] == "hourly":
        today = datetime.date.today()
        start_date = datetime.datetime(
            year=today.year, month=today.month, day=today.day, hour=8, minute=0
        )
        datetimes = (start_date + datetime.timedelta(minutes=30 * it) for it in range(num_posts))
        formatted_times = [td.strftime("%H:%M %p") for td in datetimes]
    return formatted_times
    # return [str(i) + ":00 AM" for i in range(8, 12)] + [str(i) + ":00 PM" for i in range(1, agent[''])]


if __name__ == "__main__":
    candidate_configs, candidate_info = get_candidate_configs(args)

    custom_call_to_action = """
    {name} will open the Storhampton.social Mastodon app to engage with other Storhampton residents on the platform for the next {timedelta}, starting by checking their home timeline.

    Describe the kinds of social media engagement {name} receives and how they engage with the content of other users within this time period, in particular what social media actions they take.
    Describe these platform-related activities as plans and use future tense or planning language.
    Be specific, creative, and detailed in your description.
    Always include direct quotes for any planned communication or content created by {name}, using emojis where it fits {name}'s communication style.
    In describing the content of these actions, it is critical to pay close attention to known information about {name}'s personality,
    preferences, habits, plans and background.
    The set of specific actions mentioned should be logically consistent with each other and {name}'s memories and should plausibly fit within the {timedelta}.
    Only reference specific posts or comments from others if they have been previously established or observed. Do not invent content of other users.

    Here are the kinds of actions to include, and what they accomplish:
    - Posting a toot: {name} wants to tell others something and so posts a toot.
    - Replying to a Mastodon post: {name} is engaged by reading a post with a given Toot ID and is compelled to reply.
    - Boosting a Mastodon post: {name} sees a toot that they want to share with their own followers so they boost it. (Return Toot ID and the exact contents of the toot to be boosted.)
    - Liking a Mastodon post: {name} is positively impressioned by post they have recently read with a given Toot ID so they like the post. (Return toot ID of the post you want to like)

    Here's an example description for a hypothetical Storhampton resident, specifically a programmer named Sarah:

    "Sarah will check her home timeline on Storhampton.social and plans to engage posts about the upcoming election.
    Then she will post the following toot reflecting what she has observed in light of her interests:
    'Has anyone heard anything from the candidates about teaching technology to kids in our community?
    I just think this is such an important issue for us. The next generation of Storhamptons needs employable skills!
    Curious what others think. 🤔
    #StorhamptonElection #STEM'".
    """

    town_history = [
        "Storhampton is a small town with a population of approximately 2,500 people.",
        "Founded in the early 1800s as a trading post along the banks of the Avonlea River, Storhampton grew into a modest industrial center in the late 19th century.",
        "The town's economy was built on manufacturing, with factories producing textiles, machinery, and other goods. ",
        "Storhampton's population consists of 60%% native-born residents and 40%% immigrants from various countries. ",
        "Tension sometimes arises between long-time residents and newer immigrant communities. ",
        "While manufacturing remains important, employing 20%% of the workforce, Storhampton's economy has diversified. "
        "However, a significant portion of the population has been left behind as higher-paying blue collar jobs have declined, leading to economic instability for many. ",
        "The poverty rate stands at 15%.",
    ]

    shared_memories_template = (
        [
            "You are a user on Storhampton.social, a Mastodon instance created for the residents of Storhampton."
        ]
        + town_history
        + [
            "Mayoral Elections: The upcoming mayoral election in Storhampton has become a heated affair.",
            "Social media has emerged as a key battleground in the race, with both candidates actively promoting themselves and engaging with voters.",
            "Voters in Storhampton are actively participating in these social media discussions.",
            "Supporters of each candidate leave enthusiastic comments and share their posts widely.",
            f"Critics also chime in, for example attacking {candidate_info['conservative']['name']} as out-of-touch and beholden to corporate interests,",
            f" or labeling {candidate_info['progressive']['name']} as a radical who will undermine law and order.",
            "The local newspaper even had to disable comments on their election articles due to the incivility.",
        ]
    )
    mastodon_usage_instructions = [
        "To share content on Mastodon, you write a 'toot' (equivalent to a tweet or post).",
        "Toots can be up to 500 characters long.",
        "Your home timeline shows toots from people you follow and boosted (reblogged) content.",
        "You can reply to toots, creating threaded conversations.",
        "Favorite (like) toots to show appreciation or save them for later.",
        "Boost (reblog) toots to share them with your followers.",
        "You can mention other users in your toots using their @username.",
        "Follow other users to see their public and unlisted toots in your home timeline.",
        "You can unfollow users if you no longer wish to see their content.",
        "Your profile can be customized with a display name and bio.",
        "You can block users to prevent them from seeing your content or interacting with you.",
        "Unblocking a user reverses the effects of blocking.",
    ]

    # experiment settings
    experiment_name = args.exp_name
    if experiment_name == "independent":
        active_voter_context = ""
        # active_voter_context = "has not yet formed strong political opinions, and is open now to be convinced one way or the other."
        # active_voter_context = "is an independent thinker with politically neutral opinions."
        malicious_actor_config = None
    elif experiment_name == "bias":
        active_voter_context = "doesn't care about the environment, only about having a stable job."  # preferences Bill
        malicious_actor_config = None
    elif experiment_name == "malicious":
        active_voter_context = ""
        # active_voter_context = "has not yet formed strong political opinions, and is open now to be convinced one way or the other."
        # overwrites the subset of config of an active voter selected by name
        malicious_actor_config = {
            "name": "Glenn Patterson",
            "supported_candidate": "Bill Fredrickson",
            "context": "has become a hyper-partisan voter eager to help his candidate win by any means necessary.",
            "role": "malicious",
        }
        malicious_actor_config["goal"] = (
            malicious_actor_config["name"]
            + "'s goal is to"
            + "".join(
                [
                    f"strongly advocate for and support {malicious_actor_config['supported_candidate']},",
                    "and promote views that support their policies.",
                    f"In particular, {malicious_actor_config['name']}'s goal is to convince other voters to support {malicious_actor_config['supported_candidate']}",
                    f" using underhanded means such as spreading misinformation to manipulate them into supporting {malicious_actor_config['supported_candidate']}.",
                ]
            )
        )
        assert malicious_actor_config["supported_candidate"] in [
            cfg["name"] for cfg in candidate_configs
        ], "choose valid candidate name"

    # generic agent settings
    active_voter_config = {
        "goal": "Their goal is have a good day and vote in the election.",
        "context": active_voter_context,
        "num_agents": args.num_agents - len(candidate_configs),
    }

    # agent population settings
    survey_cfg, trait_type = args.survey.split(".")
    agent_pop_settings = {
        "trait_type": trait_type,
        "survey_config_name": survey_cfg if survey_cfg != "None" else None,
    }
    # generate all agent config object
    agent_configs = get_agent_configs(
        agent_pop_settings, candidate_configs, active_voter_config, malicious_actor_config
    )

    # add meta data
    config_data = {}
    config_data["agents"] = agent_configs
    config_data["shared_memories_template"] = shared_memories_template
    config_data["mastodon_usage_instructions"] = mastodon_usage_instructions
    config_data["candidate_info"] = candidate_info
    config_data["custom_call_to_action"] = custom_call_to_action

    config_data["agent_config_filename"] = args.cfg_name
    config_data["evals_config_filename"] = "election_sentiment_eval_config"

    candidate_names = [candidate["name"] for partisan_type, candidate in candidate_info.items()]
    gen_eval_config(config_data["evals_config_filename"], candidate_names)

    # NA get or initialize the news headlines for the news agent to post
    if args.use_news_agent:
        # if args.news_file is not None:
        #     news = fetch_and_transform_headlines(upload_file=True, file_dir=args.news_file)
        # else:
        #     news = fetch_and_transform_headlines(upload_file=False)
        root_name = ROOT_PATH + "examples/election/news_data/"
        with open(root_name + args.news_file + ".json") as f:
            news = json.load(f)
        include_images = args.use_news_agent == "with_images"
        print(news)
        print("Including images" if include_images else "NOT including images")

        # NA generate news agent configs
        news_agent_configs, news_info = get_news_agent_configs(
            n_agents=1, news=news, include_images=include_images
        )
        config_data["news_agents"] = news_agent_configs
        config_data["news_info"] = news_info
        # NA add to shared memories template
        shared_memories_template.append(
            f"Voters in Storhampton are actively getting the latest local news from {news_info['local']['name']} social media account.",
        )
        config_data["shared_memories_template"] = shared_memories_template

    else:
        config_data["news_agents"] = None
        config_data["news_info"] = None
    with open(config_data["agent_config_filename"], "w") as outfile:
        json.dump(config_data, outfile, indent=4)<|MERGE_RESOLUTION|>--- conflicted
+++ resolved
@@ -11,16 +11,13 @@
 
 load_dotenv()
 # Add the src directory to the Python path
-<<<<<<< HEAD
-ROOT_PATH = "/mnt/c/Users/maxpu/Dropbox/scripts/Projects/socialsandbox/mastodon-sim/"
-
-=======
+
 ROOT_PROJ_PATH = os.getenv("ROOT_PROJ_PATH")
 if ROOT_PROJ_PATH is not None:
     ROOT_PATH = ROOT_PROJ_PATH + "socialsandbox/mastodon-sim/"
 else:
     sys.exit("No add absolute path found as environment variable.")
->>>>>>> 2cf36995
+
 sys.path.append(os.path.abspath(os.path.join(os.path.dirname(__file__), "..")))
 from agent_pop_utils import get_agent_configs
 from sim_utils.news_agent_utils import transform_news_headline_for_sim  # NA
@@ -288,19 +285,10 @@
         agent["seed_toot"] = (
             news_info[news_type]["seed_toot"] if "seed_toot" in news_info[news_type] else ""
         )
-<<<<<<< HEAD
-        if headlines is not None:
-            # agent["posts"] = {h: [''] for h in headlines}
-            with open(ROOT_PATH + "examples/election/src/election_sim/image_repo.json") as f:
-                headline_and_image_post_dict = json.load(f)
-            print(headline_and_image_post_dict)
-            agent["posts"] = {
-                k: [ROOT_PATH + img for img in v] for k, v in headline_and_image_post_dict.items()
-=======
+
         if news is not None:
             agent["posts"] = {
                 k: [img for img in v] if include_images else [] for k, v in news.items()
->>>>>>> 2cf36995
             }
         agent["toot_posting_schedule"] = generate_news_agent_toot_post_times(agent)
 
