import json
import random
import sys

import pandas as pd


def read_reddit_agents(json_file_path):
    """Reads the Reddit-based JSON file containing agent data."""
    with open(json_file_path) as f:
        data = json.load(f)
    return data


def make_agent_from_reddit_row(row, default_role="active_voter"):
    """
    Converts one JSON entry (row) into the structure expected by the simulation.

    'row' is expected to have keys like:
      {
        "Name": "...",
        "Sex": "...",
        "Big5_traits": {"Openness": 5, ...},
        "context": "...",
        ...
      }
    """
    agent = {}
    agent["name"] = row["Name"]
    agent["gender"] = row["Sex"].lower()
    agent["traits"] = {
        "openness": row["Big5_traits"].get("Openness", 5),
        "conscientiousness": row["Big5_traits"].get("Conscientiousness", 5),
        "extraversion": row["Big5_traits"].get("Extraversion", 5),
        "agreeableness": row["Big5_traits"].get("Agreeableness", 5),
        "neuroticism": row["Big5_traits"].get("Neuroticism", 5),
    }
    agent["context"] = row["context"]
    agent["party"] = ""  # row.get("Political_Identity", "")
    agent["seed_toot"] = ""
    return agent


# define survey-to-trait maps
Schwartz_TwIVI_map = {
    "map": {
        "Conformity": [0, 10],
        "Tradition": [1, 11],
        "Benevolence": [2, 12],
        "Universalism": [3, 13],
        "Self-Direction": [4, 14],
        "Stimulation": [5, 15],
        "Hedonism": [6, 16],
        "Achievement": [7, 17],
        "Power": [8, 18],
        "Security": [9, 19],
    },
    "weights": {
        "Conformity": [1, 1],
        "Tradition": [1, 1],
        "Benevolence": [1, 1],
        "Universalism": [1, 1],
        "Self-Direction": [1, 1],
        "Stimulation": [1, 1],
        "Hedonism": [1, 1],
        "Achievement": [1, 1],
        "Power": [1, 1],
        "Security": [1, 1],
    },
    "instructions": "".join(
        [
            "Here we briefly describe some people.",
            "Please read each description and think about how much each person is or is not like you.",
            "Using a 6-point scale from “not like me at all” to “very much like me,” choose how similar the person is to you.",
        ]
    ),
    "questions": [
        "S/he believes s/he should always show respect to his/her parents and to older people. It is important to him/her to be obedient.",
        "Religious belief is important to him/her. S/he tries hard to do what his religion requires.",
        "It's very important to him/her to help the people around him/her. S/he wants to care for their well-being.",
        "S/he thinks it is important that every person in the world be treated equally. S/he believes everyone should have equal opportunities in life.",
        "S/he thinks it's important to be interested in things. S/he likes to be curious and to try to understand all sorts of things.",
        "S/he likes to take risks. S/he is always looking for adventures.",
        "S/he seeks every chance he can to have fun. It is important to him/her to do things that give him/her pleasure.",
        "Getting ahead in life is important to him/her. S/he strives to do better than others.",
        "S/he always wants to be the one who makes the decisions. S/he likes to be the leader.",
        "It is important to him/her that things be organized and clean. S/he really does not like things to be a mess.",
        "It is important to him/her to always behave properly. S/he wants to avoid doing anything people would say is wrong.",
        "S/he thinks it is best to do things in traditional ways. It is important to him/her to keep up the customs s/he has learned.",
        "It is important to him/her to respond to the needs of others. S/he tries to support those s/he knows.",
        "S/he believes all the worlds' people should live in harmony. Promoting peace among all groups in the world is important to him/her.",
        "Thinking up new ideas and being creative is important to him/her. S/he likes to do things in his/her own original way.",
        "S/he thinks it is important to do lots of different things in life. S/he always looks for new things to try.",
        "S/he really wants to enjoy life. Having a good time is very important to him/her.",
        "Being very successful is important to him/her. S/he likes to impress other people.",
        "It is important to him/her to be in charge and tell others what to do. S/he wants people to do what s/he says.",
        "Having a stable government is important to him/her. S/he is concerned that the social order be protected.",
    ],
    "question_score_values": [1, 2, 3, 4, 5, 6],
}
# TODO: fill out Big5 map
Big5_map = {
    "map": {
        "openness": [],
        "conscientiousness": [],
        "extraversion": [],
        "agreeableness": [],
        "neuroticism": [],
    },
    "weights": {
        "openness": [],
        "conscientiousness": [],
        "extraversion": [],
        "agreeableness": [],
        "neuroticism": [],
    },
    "instructions": "".join([]),
    "questions": [],
    "question_score_values": [1, 2, 3, 4, 5, 6, 7, 8, 9, 10],
}


def get_demo_data():
    demo_data = {
        "Glenn Patterson": "male",
        "Denise Schmidt": "female",
        "Roger Davis": "male",
        "Erica Fitzgerald": "female",
        "Liam Schwartz": "male",
        "Olivia Thompson": "female",
        "Robert Johnson": "male",
        "Janet Thompson": "female",
        "William Davis": "male",
        "Jessica Nguyen": "female",
        "Mark Rodriguez": "male",
        "Emily Jacobs": "female",
        "Ethan Lee": "male",
        "Sophia Patel": "female",
        "Ryan O'Connor": "male",
        "Maggie Chen": "female",
        "Lucas Kim": "male",
        "Nina Patel": "female",
    }
    # generated by hand
    scores = [
        [1, 5, 7, 2, 9],
        [1, 6, 8, 2, 7],
        [2, 3, 7, 2, 8],
        [8, 6, 9, 3, 7],
        [8, 5, 8, 3, 7],
        [5, 6, 9, 2, 8],
        [5, 7, 4, 6, 5],
        [6, 7, 5, 7, 4],
        [4, 6, 5, 6, 4],
        [7, 6, 5, 7, 5],
        [6, 7, 5, 7, 4],
        [7, 6, 5, 8, 6],
        [6, 8, 6, 6, 4],
        [7, 8, 6, 7, 4],
        [5, 7, 5, 6, 5],
        [6, 7, 6, 8, 4],
        [8, 6, 5, 6, 5],
        [7, 8, 7, 8, 4],
    ]
    return demo_data, scores


def get_demo_data100():
    demo_data = {
        "Glenn Patterson": "male",
        "Denise Schmidt": "female",
        "Roger Davis": "male",
        "Erica Fitzgerald": "female",
        "Liam Schwartz": "male",
        "Olivia Thompson": "female",
        "Robert Johnson": "male",
        "Janet Thompson": "female",
        "William Davis": "male",
        "Jessica Nguyen": "female",
        "Mark Rodriguez": "male",
        "Emily Jacobs": "female",
        "Ethan Lee": "male",
        "Sophia Patel": "female",
        "Ryan O'Connor": "male",
        "Maggie Chen": "female",
        "Lucas Kim": "male",
        "Nina Patel": "female",
        "Ainsley Brooks": "female",
        "Barrett Collins": "male",
        "Callum Foster": "male",
        "Daria Hughes": "female",
        "Elias Bennett": "male",
        "Freya Thompson": "female",
        "Gideon Myers": "male",
        "Harlow Fisher": "female",
        "Imogen Phillips": "female",
        "Jasper Ward": "male",
        "Keira Adams": "female",
        "Leland Jones": "male",
        "Marlowe Scott": "female",
        "Nico Stone": "male",
        "Opal Reed": "female",
        "Phoebe Hayes": "female",
        "Quentin Miller": "male",
        "Rowan Clark": "male",
        "Sienna Rivera": "female",
        "Thatcher Lewis": "male",
        "Una Harrison": "female",
        "Vaughn Bryant": "male",
        "Wes Carter": "male",
        "Ximena King": "female",
        "Yvonne Rodriguez": "female",
        "Zaid Simmons": "male",
        "Avery Turner": "female",
        "Beckett Lee": "male",
        "Celine Baker": "female",
        "Deacon Morris": "male",
        "Elodie Harper": "female",
        "Flynn Diaz": "male",
        "Greta Mitchell": "female",
        "Holden Knight": "male",
        "Ingrid Watts": "female",
        "Jonas Reid": "male",
        "Katya Coleman": "female",
        "Lachlan Greene": "male",
        "Mila Foster": "female",
        "Nash Jacobs": "male",
        "Orion Harper": "male",
        "Penelope Lawson": "female",
        "Rocco Palmer": "male",
        "Seraphina Bishop": "female",
        "Tobias Ramsey": "male",
        "Ulric Knight": "male",
        "Vesper Howell": "female",
        "Wren Scott": "female",
        "Xerxes Lopez": "male",
        "Zora Daniels": "female",
        "Amelia Reed": "female",
        "Nathaniel Walker": "male",
        "Vera Matthews": "female",
        "Sebastian Ross": "male",
        "Zoe Parker": "female",
        "Mason Rivera": "male",
        "Clara White": "female",
        "Jackson Hayes": "male",
        "Hazel Bennett": "female",
        "Wyatt Coleman": "male",
        "Isabelle Morgan": "female",
        "Hunter Price": "male",
        "Ruby Sanders": "female",
        "Levi Edwards": "male",
        "Autumn Hughes": "female",
        "Grayson Phillips": "male",
        "Lily Turner": "female",
        "Elijah Flores": "male",
        "Ivy Campbell": "female",
        "Dylan Brooks": "male",
        "Ella Peterson": "female",
        "Cameron Murphy": "male",
        "Lydia Diaz": "female",
        "Aiden Martinez": "male",
        "Stella Howard": "female",
        "Isaac Brooks": "male",
        "Maya King": "female",
        "James Anderson": "male",
        "Savannah Ward": "female",
        "Henry Parker": "male",
    }

    # generated by hand
    scores = [
        [1, 5, 7, 2, 9],
        [1, 6, 8, 2, 7],
        [2, 3, 7, 2, 8],
        [8, 6, 9, 3, 7],
        [8, 5, 8, 3, 7],
        [5, 6, 9, 2, 8],
        [5, 7, 4, 6, 5],
        [6, 7, 5, 7, 4],
        [4, 6, 5, 6, 4],
        [7, 6, 5, 7, 5],
        [6, 7, 5, 7, 4],
        [7, 6, 5, 8, 6],
        [6, 8, 6, 6, 4],
        [7, 8, 6, 7, 4],
        [5, 7, 5, 6, 5],
        [6, 7, 6, 8, 4],
        [8, 6, 5, 6, 5],
        [7, 8, 7, 8, 4],
    ]
    return demo_data, scores


def get_names_and_genders(num_agents):
    print("override num_agents since only have 18 non-candidate names")
    names, _ = get_demo_data100()
    return list(names.keys())[:num_agents], list(names.values())[:num_agents]


def get_trait_demographics(traits_type, survey_source, num_agents):
    """
    Pulls survey data from stored file, converts to scores.
    Returns scores for each agent that are randomly selected among those with the same demographics as those in the provided agent_demographics.
    Currently, the genders of these agents come from simulation settings.
    Current version of this function simply selects individuals with same gender (and age).
    It converts their responses to a score for that agent.

    surveys are stored in folder
    have two files.
    1) a .csv with demographic data
    2) a .json with meta data (source, filename, trait type, etc.)

    The surveys come with a trait type for which a conversion to score is implemented.
    Trait types are also stored here with a json containing useful meta data

    """
    if traits_type == "Schwartz":
        question_to_score_map = Schwartz_TwIVI_map
    elif traits_type == "Big5":
        question_to_score_map = Big5_map
    else:
        sys.exit("choose valid trait type")
    trait_keys = list(question_to_score_map["map"].keys())
    if survey_source is None:
        # uniformily random score assignments over domain given by question_to_score_map
        min_score = min(question_to_score_map["question_score_values"])
        max_score = max(question_to_score_map["question_score_values"])
        names, genders = get_names_and_genders(num_agents)
        agent_demographics = {
            "age": [40] * (num_agents),
            "gender": genders,
            "fake_names": names,
            "traits": [
                dict(
                    zip(
                        trait_keys,
                        [random.randint(min_score, max_score) for t in range(len(trait_keys))],
                        strict=False,
                    )
                )
                for a in range(num_agents)
            ],
        }

        if False:
            # overwrite with hardcodede trait values from SOLAR submission
            demo_data, scores = get_demo_data(20)
            agent_demographics = {
                "age": [40 for a in range(num_agents)],
                "gender": list(demo_data.values()),
                "fake_names": list(demo_data.keys()),
                "traits": [dict(zip(trait_keys, score, strict=False)) for score in scores],
            }
    else:
        # TODO: import json from match with traits_type,survey_source and make config dictionary
        # for now just hardcode it and assign it directly:
        if (traits_type == "Schwartz") & (survey_source == "Costa_et_al_JPersAssess_2021"):
            Costa_et_al_JPersAssess_2021_meta_data = {
                "trait_type": "Schwartz",
                "survey_type": "TwIVI",
                "study_label": "Costa_et_al_JPersAssess_2021",
                "data_filename": "BaseDados_3M_transversal_2021.csv",
                "datasource": "https://osf.io/k2p49/",
                "non_question_labels": [
                    "Age",
                    "Sex",
                    "Nationality",
                    "Education",
                    "Political_Identity",
                ]
                + ["SECS_" + str(i) for i in range(1, 21)],
                "question_labels": ["TwIVI_" + str(i) for i in range(1, 21)],
                "notes": "\n".join(
                    [
                        "converted .sav file from osf repository to a .csv using a Pystatread library:",
                        "df, meta = pyreadstat.read_sav('BaseDados_3M_transversal_2021.sav')",
                        "df.to_csv('BaseDados_3M_transversal_2021.csv',index=False)",
                    ]
                ),
            }
            config = Costa_et_al_JPersAssess_2021_meta_data
        elif traits_type == "Big5":
            sys.exit("Big5 not implemented yet")
            # TODO: add Big5 survey
            # config=
        else:
            print("invalid survey setting")

        # read and preprocess
        df = pd.read_csv("survey_data/" + config["data_filename"])

        # custom recoding
        if survey_source == "Costa_et_al_JPersAssess_2021":
            # df.columns = map(str.lower, df.columns)
            df = df.rename(columns={"Age": "age"})
            df = df.rename(columns={"Sex": "gender"})  # conform to Concordia label

            gender_dict = {1: "male", 0: "female"}
            df["gender"] = df["gender"].map(gender_dict)

            # additional filtering for age (concordia default is 40 years old)
            df = df.loc[
                (~df.isnull().any(axis=1))
                & (df.age < 45)
                & (df.age > 35),  # Chosen to give > 20 agents
                ["age", "gender"] + config["question_labels"],
            ]
        else:
            # add custom recoding for each survey by adding an elif block here
            pass

        # scores computed for each question, from values answered to each question listed in 'question_labels' in config
        dvals = list(question_to_score_map["map"].values())
        df["scores"] = df.loc[:, config["question_labels"]].apply(
            lambda x: [
                sum(scores)  # TODO: generalize to include provided weights
                for scores in x.values[dvals]
            ],
            axis=1,
        )

        if survey_source == "Costa_et_al_JPersAssess_2021":
            if True:
                # use hardcoded agent name+gender
                agent_demographics, _ = get_demo_data()
                genders = list(agent_demographics.values())
                print(df.columns)
                scores = []
                ages = []
                for gender in genders:
                    respondent = df[df["gender"] == gender].sample()
                    scores.append(respondent["scores"].values[0])
                    ages.append(respondent["age"].values[0])
                    df.drop(respondent.index, inplace=True)
            else:
                # TODO:generate agent demographic profiles from the survey data itself by sampling without replacement
                pass
        elif traits_type == "Big5":
            # TODO: code Big5 survey
            sys.exit("big5 survey not yet implemented")
        else:
            print("choose implemented trait type")

        names, genders = get_names_and_genders(num_agents)
        agent_demographics = {
            "age": ages,
            "gender": genders,
            "fake_names": names,  # distinct since survey data typcically anonymized
            "traits": [dict(zip(trait_keys, score, strict=False)) for score in scores],
        }
    return agent_demographics


def get_agent_configs(
    agent_pop_settings,
    candidate_configs,
    active_voter_config,
    malicious_actor_config=None,
    reddit_json_path=None,
):
<<<<<<< HEAD
    agent_demographics = get_trait_demographics(
        agent_pop_settings["trait_type"],
        agent_pop_settings["survey_config_name"],
        active_voter_config["num_agents"],
    )
    demographic_list = ["traits", "gender"]
    print(agent_demographics)
    agent_configs = []
    for ait, name in enumerate(agent_demographics["fake_names"]):
        agent = {}
        agent["name"] = name
        for field in demographic_list:
            agent[field] = agent_demographics[field][ait]
        agent["role"] = "active_voter"
        agent["goal"] = active_voter_config["goal"]
        agent["context"] = (
            f"{agent['name']} is a person who {active_voter_config['context']}"
            if len(active_voter_config["context"])
            else ""
        )
        agent["candidate_info"] = [cfg["policy_proposals"] for cfg in candidate_configs]
        agent["party"] = ""
        agent["seed_toot"] = ""
        if (malicious_actor_config is not None) and (name == malicious_actor_config["name"]):
            agent.update(malicious_actor_config)
        agent_configs.append(agent)
    agent_configs = candidate_configs + agent_configs
    return agent_configs
=======
    if reddit_json_path:
        reddit_rows = read_reddit_agents(reddit_json_path)
        agent_configs_list = []
        count = 0
        for row in reddit_rows[: active_voter_config["num_agents"]]:
            agent = make_agent_from_reddit_row(row)
            count += 1
            agent["role"] = "active_voter"
            agent["goal"] = active_voter_config["goal"]
            agent["candidate_info"] = [cfg["policy_proposals"] for cfg in candidate_configs]
            agent_configs_list.append(agent)
    else:
        agent_demographics = get_trait_demographics(
            agent_pop_settings["trait_type"],
            agent_pop_settings["survey_config_name"],
            active_voter_config["num_agents"],
        )
        demographic_list = ["traits", "gender"]
        agent_configs_list = []
        for ait, name in enumerate(agent_demographics["fake_names"]):
            agent = {}
            agent["name"] = name
            for field in demographic_list:
                agent[field] = agent_demographics[field][ait]
            agent["role"] = "active_voter"
            agent["goal"] = active_voter_config["goal"]
            agent["context"] = f"{agent['name']} is a person who {active_voter_config['context']}"
            agent["candidate_info"] = [cfg["policy_proposals"] for cfg in candidate_configs]
            agent["party"] = ""
            agent["seed_toot"] = ""
            agent_configs_list.append(agent)
    all_agents = candidate_configs + agent_configs_list
    if malicious_actor_config is not None:
        for agent in all_agents:
            if agent["name"] == malicious_actor_config["name"]:
                agent.update(malicious_actor_config)
    return all_agents
>>>>>>> 595179d2
<|MERGE_RESOLUTION|>--- conflicted
+++ resolved
@@ -458,36 +458,6 @@
     malicious_actor_config=None,
     reddit_json_path=None,
 ):
-<<<<<<< HEAD
-    agent_demographics = get_trait_demographics(
-        agent_pop_settings["trait_type"],
-        agent_pop_settings["survey_config_name"],
-        active_voter_config["num_agents"],
-    )
-    demographic_list = ["traits", "gender"]
-    print(agent_demographics)
-    agent_configs = []
-    for ait, name in enumerate(agent_demographics["fake_names"]):
-        agent = {}
-        agent["name"] = name
-        for field in demographic_list:
-            agent[field] = agent_demographics[field][ait]
-        agent["role"] = "active_voter"
-        agent["goal"] = active_voter_config["goal"]
-        agent["context"] = (
-            f"{agent['name']} is a person who {active_voter_config['context']}"
-            if len(active_voter_config["context"])
-            else ""
-        )
-        agent["candidate_info"] = [cfg["policy_proposals"] for cfg in candidate_configs]
-        agent["party"] = ""
-        agent["seed_toot"] = ""
-        if (malicious_actor_config is not None) and (name == malicious_actor_config["name"]):
-            agent.update(malicious_actor_config)
-        agent_configs.append(agent)
-    agent_configs = candidate_configs + agent_configs
-    return agent_configs
-=======
     if reddit_json_path:
         reddit_rows = read_reddit_agents(reddit_json_path)
         agent_configs_list = []
@@ -524,5 +494,4 @@
         for agent in all_agents:
             if agent["name"] == malicious_actor_config["name"]:
                 agent.update(malicious_actor_config)
-    return all_agents
->>>>>>> 595179d2
+    return all_agents