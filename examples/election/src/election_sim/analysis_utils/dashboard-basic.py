import argparse
import base64

import dash
import dash_cytoscape as cyto
import networkx as nx
import pandas as pd
import plotly.graph_objs as go
from dash import Input, Output, State, dcc, html
from output_proc_utils import post_process_output
from plotly.subplots import make_subplots

cyto.load_extra_layouts()
from io import StringIO


def compute_positions(graph):
    pos = nx.kamada_kawai_layout(graph, scale=750)
    scaled_pos = {}
    for node, (x, y) in pos.items():
        scaled_pos[node] = {"x": x, "y": y}

    return scaled_pos


# Serialization function to convert complex data structures into JSON-serializable format
def serialize_data(follow_graph, interactions_by_episode, active_users_by_episode, toots, votes):
    return {
        "nodes": list(follow_graph.nodes),
        "edges": list(follow_graph.edges),
        "interactions_by_episode": interactions_by_episode,
        "active_users_by_episode": {k: list(v) for k, v in active_users_by_episode.items()},
        "toots": toots,
        "votes": votes,
    }


# Deserialization function to convert JSON-serializable data back into original structures
def deserialize_data(serialized):
    follow_graph = nx.DiGraph()
    follow_graph.add_nodes_from(serialized["nodes"])
    follow_graph.add_edges_from(serialized["edges"])

    # Convert episode keys back to integers
    interactions_by_episode = {int(k): v for k, v in serialized["interactions_by_episode"].items()}
    active_users_by_episode = {
        int(k): set(v) for k, v in serialized["active_users_by_episode"].items()
    }
    toots = serialized["toots"]
    votes = {int(k): v for k, v in serialized["votes"].items()}
    return follow_graph, interactions_by_episode, active_users_by_episode, toots, votes


def get_target_user(row):
    if row.label == "post":
        target_user = row.source_user
    elif row.label == "like_toot" or row.label == "boost_toot":
        target_user = row.data["target_user"]
    elif row.label == "reply":
        target_user = row.data["reply_to"]["target_user"]
    return target_user


def get_int_dict(int_df):
    past = dict(
        zip(
            ["post", "like_toot", "boost_toot", "reply"],
            ["posted", "liked", "boosted", "replied"],
            strict=False,
        )
    )
    int_df["int_data"] = int_df.apply(
        lambda x: {
            "action": past[x.label],
            "episode": x.episode,
            "source": x.source_user,
            "target": get_target_user(x),
            "toot_id": str(x.data["toot_id"]),
        },
        axis=1,
    )
    int_df.int_data = int_df.apply(
        lambda x: x.int_data | {"parent_toot_id": str(x.data["reply_to"]["toot_id"])}
        if x.label == "reply"
        else x.int_data,
        axis=1,
    )
    return int_df.groupby("episode")["int_data"].apply(list).to_dict()


def get_toot_dict(int_df):
    past = dict(
        zip(
            ["post", "like_toot", "boost_toot", "reply"],
            ["posted", "liked", "boosted", "replied"],
            strict=False,
        )
    )
    text_df = int_df.loc[(int_df.label == "post") | (int_df.label == "reply"), :].reset_index(
        drop=True
    )

    # handle Nones as toot_ids by appending an index
    no_toot_id = text_df.data.apply(lambda x: x["toot_id"] is None)
    text_df["no_toot_id_idx"] = -1
    text_df.loc[no_toot_id, "no_toot_id_idx"] = range(no_toot_id.sum())
    text_df.loc[no_toot_id, "data"] = text_df.loc[no_toot_id, :].apply(
        lambda x: x.data | {"toot_id": "None" + str(x.no_toot_id_idx)}, axis=1
    )

    text_df["toot_id"] = text_df.data.apply(lambda x: x["toot_id"])
    text_df = text_df.set_index("toot_id")
    text_df["text_data"] = text_df.apply(
        lambda x: {"user": x.source_user, "action": past[x.label], "content": x.data["post_text"]},
        axis=1,
    )
    text_df.text_data = text_df.apply(
        lambda x: x.text_data | {"parent_toot_id": x.data["reply_to"]["toot_id"]}
        if x.label == "reply"
        else x.text_data,
        axis=1,
    )

    return text_df.text_data.to_dict()


def load_data(input_var):
    if len(input_var) < 500:
        df = pd.read_json(input_var, lines=True)
    else:
        df = pd.read_json(StringIO(input_var), lines=True)

    names = list(df.source_user.unique())
    name_dict = dict(zip([n.split()[0] for n in names], names, strict=False))
    print(name_dict)

    # replace all first name occurence with fullnames in target field
    def replace_full(data):
        if "target_user" in data:
            if len(data["target_user"].split()) == 1:
                data.update(target_user=name_dict[data["target_user"]])
        return data

    df.loc[:, "data"] = df.loc[:, "data"].apply(lambda x: replace_full(x))

    # make sure all tootids are strings
    def get_toot_id(data):
        if "toot_id" in data:
            data["toot_id"] = str(data["toot_id"])
        return data

    df["data"] = df.data.apply(get_toot_id)

    eval_df, int_df, edge_df = post_process_output(df)

    # votes
    votes = (
        eval_df.loc[eval_df.label == "vote_pref", ["source_user", "response", "episode"]]
        .groupby("episode")
        .apply(lambda x: dict(zip(x.source_user, x.response, strict=False)))
        .to_dict()
    )

    # final follow network
    follow_graph = nx.from_pandas_edgelist(
        edge_df, "source_user", "target_user", create_using=nx.DiGraph()
    )  # invalid in presence of unfollows (in which case use episodewise_graphbuild)

    # active users with episode keys
    active_users_by_episode = int_df.groupby("episode")["source_user"].apply(set).to_dict()

    # interaction data
    int_dict = get_int_dict(int_df.copy())

    # toot_data
    toot_dict = get_toot_dict(int_df.copy())

    return follow_graph, int_dict, active_users_by_episode, toot_dict, votes


# Main entry point
if __name__ == "__main__":
    # Set up argument parsing
    parser = argparse.ArgumentParser(description="Run the Dash app with specific data files.")
    parser.add_argument(
        "--output_file",
        type=str,
        nargs="?",
        default=None,
        help="The path to the output log file.",
    )

    args = parser.parse_args()

    # Initialize variables
    if args.output_file:
        # Load the data using the files passed as arguments
        (follow_graph, interactions_by_episode, active_users_by_episode, toots, votes) = load_data(
            args.output_file
        )

        # Compute positions
        all_positions = compute_positions(follow_graph)

        layout = {"name": "preset", "positions": all_positions}

        # Serialize the initial data
        serialized_initial_data = serialize_data(
            follow_graph, interactions_by_episode, active_users_by_episode, toots, votes
        )
    else:
        # No initial data provided
        serialized_initial_data = None

    app = dash.Dash(__name__)

    # Create the layout with conditional sections
    app.layout = html.Div(
        [
            # Store component to hold serialized data
            dcc.Store(id="data-store", data=serialized_initial_data),
            # Upload Screen
            html.Div(
                id="upload-screen",
                children=[
                    # Upload Output Log
                    html.Div(
                        [
                            html.Label(
                                "Upload Output Log:",
                                style={
                                    "font-size": "18px",
                                    "font-weight": "bold",
                                    "margin-bottom": "10px",
                                    "color": "#555555",
                                    "text-align": "center",
                                },
                            ),
                            dcc.Upload(
                                id="upload-app-logger",
                                children=html.Div(
                                    [
                                        "Drag and Drop or ",
                                        html.A(
                                            "Select Files",
                                            style={
                                                "color": "#1a73e8",
                                                "text-decoration": "underline",
                                            },
                                        ),
                                    ]
                                ),
                                style={
                                    "width": "100%",
                                    "max-width": "400px",
                                    "height": "80px",
                                    "lineHeight": "80px",
                                    "borderWidth": "2px",
                                    "borderStyle": "dashed",
                                    "borderRadius": "10px",
                                    "textAlign": "center",
                                    "background-color": "#f9f9f9",
                                    "cursor": "pointer",
                                    "margin": "0 auto",  # Center the upload box
                                    "transition": "border 0.3s ease-in-out",
                                },
                                multiple=False,
                            ),
                        ],
                        style={"width": "100%", "max-width": "500px", "margin-bottom": "30px"},
                    ),
                    # Submit Button
                    html.Button(
                        "Submit",
                        id="submit-button",
                        n_clicks=0,
                        style={
                            "width": "200px",
                            "height": "50px",
                            "font-size": "18px",
                            "background-color": "#4CAF50",  # Green background
                            "color": "white",
                            "border": "none",
                            "border-radius": "8px",
                            "cursor": "pointer",
                            "box-shadow": "0 4px 6px rgba(0, 0, 0, 0.1)",
                            "transition": "background-color 0.3s ease, transform 0.2s ease",
                            "margin-bottom": "20px",
                            "align-self": "center",  # Center the button
                        },
                    ),
                    # Error Message
                    html.Div(
                        id="upload-error-message",
                        style={
                            "color": "red",
                            "textAlign": "center",
                            "margin-top": "20px",
                            "font-size": "16px",
                        },
                    ),
                ],
                style={
                    "display": "flex",
                    "flexDirection": "column",
                    "alignItems": "center",
                    "justifyContent": "center",
                    "height": "100vh",
                    "background-color": "#f0f2f5",  # Light gray background for better contrast
                    "padding": "20px",
                },
            ),
            # Dashboard
            html.Div(
                id="dashboard",  # Added 'dashboard' id here
                children=[
                    # Line graphs container
                    html.Div(
                        [
                            # Vote distribution line graph
                            dcc.Graph(
                                id="vote-distribution-line",
                                config={"displayModeBar": False},
                                style={
                                    "height": "170px",
                                    "width": "48%",
                                    "display": "inline-block",
                                },
                            ),
                            # Interactions count line graph
                            dcc.Graph(
                                id="interactions-line-graph",
                                config={"displayModeBar": False},
                                style={
                                    "height": "170px",
                                    "width": "48%",
                                    "display": "inline-block",
                                },
                            ),
                        ],
                        style={
                            "display": "flex",
                            "justify-content": "space-between",
                            "margin-top": "20px",
                        },
                    ),
                    # Main content: Cytoscape graph and interactions window
                    html.Div(
                        [
                            html.Div(
                                [
                                    dcc.Dropdown(
                                        id="name-selector",
                                        options=[],  # To be populated by callback
                                        value=None,
                                        placeholder="Select Name",
                                        clearable=True,
                                        style={
                                            "padding": "10px",
                                            "font-size": "16px",
                                            "font-weight": "bold",
                                            "width": "200px",
                                            "z-index": "1000",  # Ensure it stays on top of the Cytoscape graph
                                        },
                                    ),
                                    dcc.Dropdown(
                                        id="mode-dropdown",
                                        options=[
                                            {"label": "Universal View", "value": "normal"},
                                            {"label": "Active View", "value": "focused"},
                                        ],
                                        value="normal",
                                        clearable=False,
                                        style={
                                            "padding": "10px",
                                            "font-size": "16px",
                                            "font-weight": "bold",
                                            "width": "200px",
                                            "z-index": "1000",  # Ensure it stays on top of the Cytoscape graph
                                        },
                                    ),
                                ],
                                style={
                                    "position": "absolute",
                                    "top": "10px",  # Aligns at the top of the graph
                                    "left": "10px",  # Aligns on the left
                                    "display": "flex",
                                    "gap": "10px",  # Space between the two dropdowns
                                    "z-index": "1000",  # Ensure it's above the Cytoscape graph
                                },
                            ),
                            # Episode number display (top-right)
                            html.Div(
                                id="current-episode",
                                style={
                                    "position": "absolute",
                                    "top": "10px",
                                    "right": "10px",
                                    "padding": "10px",
                                    "font-size": "20px",
                                    "font-weight": "bold",
                                    "background-color": "#ffcc99",  # Optional: add a background color
                                    "z-index": "1000",  # Ensure it stays on top of the Cytoscape graph
                                },
                                children="",
                            ),
                            # Flex container for Cytoscape and Interactions Window
                            html.Div(
                                [
                                    cyto.Cytoscape(
                                        id="cytoscape-graph",
                                        elements=[],  # To be populated by callback
                                        layout={
                                            "name": "preset",
                                            "positions": {},
                                        },  # To be updated by callback
                                        style={
                                            "width": "100%",  # Initial width set to 100%
                                            "height": "600px",
                                            "background-color": "#e1e1e1",
                                            "transition": "width 0.5s",  # Smooth width transition
                                        },
                                        stylesheet=[
                                            {
                                                "selector": ".default_node",
                                                "style": {
                                                    "background-color": "#fffca0",
                                                    "label": "data(label)",
                                                    "color": "#000000",
                                                    "font-size": "20px",
                                                    "text-halign": "center",
                                                    "text-valign": "center",
                                                    "width": "70px",
                                                    "height": "70px",
                                                    "border-width": 6,
                                                    "border-color": "#000000",
                                                },
                                            },
                                            {
                                                "selector": ".follow_edge",
                                                "style": {
                                                    "curve-style": "bezier",
                                                    "target-arrow-shape": "triangle",
                                                    "opacity": 0.8,
                                                    "width": 2,
                                                    "line-color": "#FFFFFF",
                                                },
                                            },
                                            {
                                                "selector": ".interaction_edge",
                                                "style": {
                                                    "curve-style": "bezier",
                                                    "target-arrow-shape": "triangle",
                                                    "opacity": 0.8,
                                                    "width": 4,
                                                    "line-color": "#000000",
                                                    "visibility": "hidden",
                                                },
                                            },
                                            {
                                                "selector": ".interaction_edge:hover",
                                                "style": {
                                                    "label": "data(label)",
                                                    "font-size": "14px",
                                                    "color": "#000000",
                                                },
                                            },
                                            # Edge labels
                                            {
                                                "selector": "edge",
                                                "style": {
                                                    "label": "data(label)",
                                                    "text-rotation": "autorotate",
                                                    "text-margin-y": "-10px",
                                                    "font-size": "10px",
                                                    "color": "#000000",
                                                    "text-background-color": "#FFFFFF",
                                                    "text-background-opacity": 0.8,
                                                    "text-background-padding": "3px",
                                                },
                                            },
                                            # Specific styles for "Bill" and "Bradley" nodes
                                            {
                                                "selector": '[id="Bill Fredrickson"]',
                                                "style": {
                                                    "background-color": "blue",
                                                    "border-color": "#000000",
                                                },
                                            },
                                            {
                                                "selector": '[id="Bradley Carter"]',
                                                "style": {
                                                    "background-color": "orange",
                                                    "border-color": "#000000",
                                                },
                                            },
                                            # Highlighted Nodes (Added)
                                            {
                                                "selector": ".highlighted",
                                                "style": {
                                                    "background-color": "#98FF98",  # Mint color
                                                    "border-color": "#FF69B4",  # Hot pink border for visibility
                                                    "border-width": 4,
                                                },
                                            },
                                        ],
                                    ),
                                    # Interactions Window
                                    html.Div(
                                        [
                                            html.H3("Interactions"),
                                            html.Div(
                                                id="interactions-window",
                                                style={"overflowY": "auto", "height": "580px"},
                                            ),
                                        ],
                                        style={
                                            "width": "0%",  # Initial width set to 0%
                                            "height": "600px",
                                            "padding": "10px",
                                            "border-left": "1px solid #ccc",
                                            "background-color": "#f9f9f9",
                                            "transition": "width 0.5s",  # Smooth width transition
                                            "overflow": "hidden",
                                        },
                                        id="interactions-container",
                                    ),
                                ],
                                style={
                                    "display": "flex",
                                    "flexDirection": "row",
                                    "height": "600px",
                                    "transition": "all 0.5s ease",  # Smooth transition for all properties
                                },
                            ),
                        ],
                        style={
                            "position": "relative",
                            "height": "600px",
                            "margin-top": "10px",
                            "margin-bottom": "20px",
                        },
                    ),
                    # Episode slider
                    dcc.Slider(
                        id="episode-slider",
                        min=0,  # To be updated by callback
                        max=0,  # To be updated by callback
                        value=0,  # To be updated by callback
                        marks={},  # To be updated by callback
                        step=None,
                        tooltip={"placement": "bottom", "always_visible": True},
                    ),
                    dcc.Graph(
                        id="vote-percentages-bar",
                        config={"displayModeBar": False},
                        style={"height": "50px", "margin-top": "20px"},
                    ),
                    # Upload components and Submit button added at the bottom
                    html.Div(
                        [
                            html.Div(
                                [
                                    html.Label("Upload Output Log:"),
                                    dcc.Upload(
                                        id="upload-app-logger-dashboard",
                                        children=html.Div([html.A("Select Files")]),
                                        style={
                                            "width": "60%",
                                            "height": "50px",
                                            "lineHeight": "80px",
                                            "borderWidth": "2px",
                                            "borderStyle": "dashed",
                                            "borderRadius": "10px",
                                            "textAlign": "center",
                                            "background-color": "#f0f0f0",
                                            "cursor": "pointer",
                                            "margin-bottom": "20px",
                                            "padding": "30px",
                                        },
                                        multiple=False,
                                    ),
                                ],
                                className="upload-component",
                            ),
                            html.Div(
                                [
                                    html.Button(
                                        "Upload Files",
                                        id="upload-button-dashboard",
                                        n_clicks=0,
                                        style={
                                            "width": "100px",
                                            "height": "50px",
                                            "font-size": "12px",
                                            "padding": "30px",
                                        },
                                    ),
                                ],
                                className="upload-button-container",
                            ),
                        ],
                        style={
                            "display": "flex",
                            "justify-content": "space-around",
                            # 'flex-wrap': 'wrap',
                            "gap": "20px",
                            "margin-top": "20px",
                            "margin-bottom": "20px",
                        },
                        id="dashboard-upload-section",
                    ),
                ],
                style={"display": "none"},  # Initially hidden; shown when data is available
            ),
            # Hidden div for error messages (specific to dashboard uploads)
            html.Div(id="error-message", style={"color": "red", "textAlign": "center"}),
        ]
    )

    @app.callback(
        [
            Output("upload-screen", "style"),
            Output("dashboard", "style"),
            Output("dashboard-upload-section", "style"),
            Output("name-selector", "options"),
        ],
        [Input("data-store", "data")],
    )
    def toggle_layout(data_store):
        if data_store and "nodes" in data_store and len(data_store["nodes"]) > 0:
            # Data is available; show dashboard and hide upload screen
            return (
                {"display": "none"},
                {"display": "block"},
                {"display": "flex"},
                [{"label": name, "value": name} for name in sorted(data_store["nodes"])],
            )
        # No data; show upload screen and hide dashboard
        return {"display": "flex"}, {"display": "none"}, {"display": "none"}, []

    # Combined Callback for Initial and Dashboard Uploads
    @app.callback(
        [
            Output("data-store", "data"),
            Output("upload-error-message", "children"),
            Output("error-message", "children"),
        ],
        [
            Input("submit-button", "n_clicks"),
            Input("upload-button-dashboard", "n_clicks"),
        ],
        [
            State("upload-app-logger", "contents"),
            # State("upload-vote-logger", "contents"),
            State("upload-app-logger", "filename"),
            # State("upload-vote-logger", "filename"),
            State("upload-app-logger-dashboard", "contents"),
            # State("upload-vote-logger-dashboard", "contents"),
            State("upload-app-logger-dashboard", "filename"),
            # State("upload-vote-logger-dashboard", "filename"),
            State("data-store", "data"),
        ],
    )
    def update_data(
        n_clicks_initial,
        n_clicks_dashboard,
        app_logger_contents_initial,
        app_logger_filename_initial,
        app_logger_contents_dashboard,
        app_logger_filename_dashboard,
        current_data,
    ):
        ctx = dash.callback_context

        if not ctx.triggered:
            raise dash.exceptions.PreventUpdate

        triggered_id = ctx.triggered[0]["prop_id"].split(".")[0]

        try:
            if triggered_id == "submit-button":
                # Handle initial upload
                if app_logger_contents_initial is not None:
                    # Process app_logger
                    content_type, content_string = app_logger_contents_initial.split(",")
                    decoded = base64.b64decode(content_string)
                    app_logger_string = decoded.decode("utf-8")
                    (
                        follow_graph_new,
                        interactions_by_episode_new,
                        active_users_by_episode_new,
                        toots_new,
                        votes_new,
                    ) = load_data(app_logger_string)

                    # Serialize the new data
                    serialized_new_data = serialize_data(
                        follow_graph_new,
                        interactions_by_episode_new,
                        active_users_by_episode_new,
                        toots_new,
                        votes_new,
                    )

                    return serialized_new_data, "", ""
                raise ValueError("Output Log file required.")

            if triggered_id == "upload-button-dashboard":
                # Handle dashboard upload
                if app_logger_contents_dashboard is not None:
                    # Process app_logger
                    content_type, content_string = app_logger_contents_dashboard.split(",")
                    decoded = base64.b64decode(content_string)
                    app_logger_string = decoded.decode("utf-8")
                    (
                        follow_graph_new,
                        interactions_by_episode_new,
                        active_users_by_episode_new,
                        toots_new,
                        votes_new,
                    ) = load_data(app_logger_string)

                    # Serialize the new data
                    serialized_new_data = serialize_data(
                        follow_graph_new,
                        interactions_by_episode_new,
                        active_users_by_episode_new,
                        toots_new,
                        votes_new,
                    )

                    return serialized_new_data, "", ""
                raise ValueError("Output Log files required for dashboard upload.")

            raise dash.exceptions.PreventUpdate

        except Exception as e:
            if triggered_id == "submit-button":
                return dash.no_update, f"Error uploading initial data: {e!s}", ""
            if triggered_id == "upload-button-dashboard":
                return dash.no_update, "", f"Error uploading dashboard data: {e!s}"
            return dash.no_update, "", ""

    # Callback to update the dashboard based on data-store
    @app.callback(
        [
            Output("cytoscape-graph", "elements"),
            Output("cytoscape-graph", "layout"),
            Output("cytoscape-graph", "stylesheet"),
            Output("vote-percentages-bar", "figure"),
            Output("vote-distribution-line", "figure"),
            Output("interactions-line-graph", "figure"),
            Output("current-episode", "children"),
            Output("interactions-window", "children"),  # Added Output
            Output("interactions-container", "style"),  # Added Output to control width
            Output("cytoscape-graph", "style"),  # Added Output to control width
            Output("episode-slider", "min"),
            Output("episode-slider", "max"),
            Output("episode-slider", "value"),
            Output("episode-slider", "marks"),
            Output("name-selector", "value"),
        ],
        [
            Input("episode-slider", "value"),
            Input("mode-dropdown", "value"),
            Input("name-selector", "value"),  # Added Input
            Input("data-store", "data"),  # Added Input to trigger update on data change
        ],
    )
    def update_graph(selected_episode, selected_mode, selected_name, data_store):
        if not data_store:
            # If no data is present, return defaults
            return (
                [],  # elements
                {"name": "preset", "positions": {}},  # layout
                [],  # stylesheet
                {},  # vote-percentages-bar
                {},  # vote-distribution-line
                {},  # interactions-line-graph
                "Episode: N/A",  # current-episode
                [],  # interactions-window
                {
                    "width": "0%",  # Collapsed width
                    "height": "600px",
                    "padding": "10px",
                    "border-left": "1px solid #ccc",
                    "background-color": "#f9f9f9",
                    "transition": "width 0.5s",  # Smooth width transition
                    "overflow": "hidden",
                },  # interactions-container
                {
                    "width": "100%",  # Full width
                    "height": "600px",
                    "background-color": "#e1e1e1",
                    "transition": "width 0.5s",  # Smooth width transition
                },  # cytoscape-style
                0,  # slider min
                0,  # slider max
                0,  # slider value
                {},  # slider marks
                None,  # name-selector value
            )

        # Deserialize the data_store.
        (follow_graph, interactions_by_episode, active_users_by_episode, toots, votes) = (
            deserialize_data(data_store)
        )

        # Compute positions based on the current follow_graph
        all_positions = compute_positions(follow_graph)
        layout = {"name": "preset", "positions": all_positions}

        # Build Cytoscape elements
        elements = [
            {
                "data": {"id": node, "label": node},
                "classes": "default_node",
            }
            for node in follow_graph.nodes
        ] + [
            {
                "data": {
                    "source": src,
                    "target": tgt,
                },
                "classes": "follow_edge",
            }
            for src, tgt in follow_graph.edges
        ]

        # Add all interaction edges classified by the episode they belong to
        for episode, interactions in interactions_by_episode.items():
            for interaction in interactions:
                source = interaction["source"]
                target = interaction["target"]

                # Check if both source and target exist in the graph before creating the edge
                if source in follow_graph.nodes and target in follow_graph.nodes:
                    elements.append(
                        {
                            "data": {
                                "source": source,
                                "target": target,
                                "label": f"{interaction['action']}",
                            },
                            "classes": f"interaction_edge episode_{episode}",  # Classify edge by episode
                        }
                    )

        # Initialize the stylesheet
        stylesheet = [
            {
                "selector": ".default_node",
                "style": {
                    "background-color": "#fffca0",
                    "label": "data(label)",
                    "color": "#000000",
                    "font-size": "20px",
                    "text-halign": "center",
                    "text-valign": "center",
                    "width": "70px",
                    "height": "70px",
                    "border-width": 6,
                    "border-color": "#000000",
                },
            },
            {
                "selector": ".follow_edge",
                "style": {
                    "curve-style": "bezier",
                    "target-arrow-shape": "triangle",
                    "opacity": 0.8,
                    "width": 2,
                    "line-color": "#FFFFFF",
                },
            },
            {
                "selector": "edge",
                "style": {
                    "label": "data(label)",
                    "text-rotation": "autorotate",
                    "text-margin-y": "-10px",
                    "font-size": "10px",
                    "color": "#000000",
                    "text-background-color": "#FFFFFF",
                    "text-background-opacity": 0.8,
                    "text-background-padding": "3px",
                },
            },
            {
                "selector": ".interaction_edge:hover",
                "style": {
                    "label": "data(label)",
                    "font-size": "14px",
                    "color": "#000000",
                },
            },
            # Specific styles for "Bill" and "Bradley" nodes
            {
                "selector": '[id="Bill Fredrickson"]',
                "style": {
                    "background-color": "blue",
                    "border-color": "#000000",
                },
            },
            {
                "selector": '[id="Bradley Carter"]',
                "style": {
                    "background-color": "orange",
                    "border-color": "#000000",
                },
            },
            # Highlighted Nodes
            {
                "selector": ".highlighted",
                "style": {
                    "background-color": "#98FF98",  # Mint color
                    "border-color": "#FF69B4",  # Hot pink border for visibility
                    "border-width": 4,
                },
            },
        ]

        # Determine the sizing of the interactions window and Cytoscape graph
        interactions_content = []

        if selected_name:
            # Get interactions where source is selected_name in selected_episode
            interactions = [
                interaction
                for interaction in interactions_by_episode.get(selected_episode, [])
                if interaction["source"] == selected_name
            ]
            if interactions:
                for interaction in interactions:
                    action = interaction["action"]
                    if action in ["liked", "boosted"]:
                        toot_id = interaction["toot_id"]
                        content = toots.get(toot_id, {}).get("content", "No content available.")
                        user = toots.get(toot_id, {}).get("user", "No user available.")
                        interactions_content.append(
                            html.Div(
                                [
                                    html.H4(
                                        f"{action.capitalize()} a toot (ID: {toot_id}) by {user}"
                                    ),
                                    html.P(content),
                                ],
                                style={
                                    "border": "1px solid #ccc",
                                    "padding": "10px",
                                    "margin-bottom": "10px",
                                },
                            )
                        )
                    elif action == "replied":
                        parent_toot_id = interaction.get("parent_toot_id")
                        reply_toot_id = interaction.get("toot_id")
                        parent_content = toots.get(parent_toot_id, {}).get(
                            "content", "No content available."
                        )
                        reply_content = toots.get(reply_toot_id, {}).get(
                            "content", "No content available."
                        )
                        user = toots.get(reply_toot_id, {}).get("user", "No user available.")
                        interactions_content.append(
                            html.Div(
                                [
                                    html.H4(f"Replied to toot (ID: {parent_toot_id}) by {user}"),
                                    html.P(parent_content),
                                    html.H5(f"Reply (ID: {reply_toot_id}):"),
                                    html.P(reply_content),
                                ],
                                style={
                                    "border": "1px solid #ccc",
                                    "padding": "10px",
                                    "margin-bottom": "10px",
                                },
                            )
                        )
                    elif action == "posted":
                        toot_id = interaction["toot_id"]
                        content = toots.get(toot_id, {}).get("content", "No content available.")
                        interactions_content.append(
                            html.Div(
                                [
                                    html.H4(f"Posted a toot (ID: {toot_id})"),
                                    html.P(content),
                                ],
                                style={
                                    "border": "1px solid #ccc",
                                    "padding": "10px",
                                    "margin-bottom": "10px",
                                },
                            )
                        )
            else:
                interactions_content.append(
                    html.P("No interactions found for this agent in the selected episode.")
                )
        else:
            interactions_content.append(html.P("Select an agent to view their interactions."))

        if selected_name:
            interactions_style = {
                "width": "30%",  # Expanded width
                "height": "600px",
                "padding": "10px",
                "border-left": "1px solid #ccc",
                "background-color": "#f9f9f9",
                "transition": "width 0.5s",  # Smooth width transition
                "overflow": "auto",
            }
            cytoscape_style = {
                "width": "70%",  # Reduced width
                "height": "600px",
                "background-color": "#e1e1e1",
                "transition": "width 0.5s",  # Smooth width transition
            }
        else:
            interactions_style = {
                "width": "0%",  # Collapsed width
                "height": "600px",
                "padding": "10px",
                "border-left": "1px solid #ccc",
                "background-color": "#f9f9f9",
                "transition": "width 0.5s",  # Smooth width transition
                "overflow": "hidden",
            }
            cytoscape_style = {
                "width": "100%",  # Full width
                "height": "600px",
                "background-color": "#e1e1e1",
                "transition": "width 0.5s",  # Smooth width transition
            }

        # Highlight selected node and the nodes they follow
        if selected_name:
            # Find the nodes that the selected node follows (outgoing edges)
            follows = list(follow_graph.successors(selected_name))
            # Define the selector for the selected node and its followees
            if follows:
                highlight_selector = f'[id="{selected_name}"], ' + ", ".join(
                    [f'[id="{follow}"]' for follow in follows]
                )
            else:
                highlight_selector = f'[id="{selected_name}"]'

            # Apply the 'highlighted' class to the selected node and its followees
            stylesheet.append(
                {
                    "selector": highlight_selector,
                    "style": {
                        "background-color": "#98FF98",  # Mint color
                        "border-color": "#FF69B4",  # Hot pink border for visibility
                        "border-width": 4,
                    },
                }
            )

        # Show interaction edges for the selected episode
        for episode in interactions_by_episode.keys():
            visibility = "visible" if episode == selected_episode else "hidden"
            stylesheet.append(
                {
                    "selector": f".episode_{episode}",
                    "style": {"visibility": visibility},
                }
            )

        # Update node border colors based on votes
        episode_votes = votes.get(selected_episode, {})
        total_votes = len(episode_votes)
        vote_counts = {"Bill": 0, "Bradley": 0, "None": 0}
        for node in follow_graph.nodes:
            if node in episode_votes:
                vote = episode_votes[node]
                if vote == "Bill":
                    color = "#1f77b4"
                    vote_counts["Bill"] += 1
                elif vote == "Bradley":
                    color = "#ff7f0e"
                    vote_counts["Bradley"] += 1
                else:
                    color = "#000000"
                    vote_counts["None"] += 1

                stylesheet.append(
                    {
                        "selector": f'[id="{node}"]',
                        "style": {"border-color": color},
                    }
                )

        # Calculate vote percentages
        bill_percentage = (vote_counts["Bill"] / total_votes) * 100 if total_votes > 0 else 0
        bradley_percentage = (vote_counts["Bradley"] / total_votes) * 100 if total_votes > 0 else 0

        # Create bar graph for vote percentages
        fig = go.Figure()
        fig.add_trace(
            go.Bar(
                x=[bill_percentage],
                y=["Support"],
                orientation="h",
                marker=dict(color="#1f77b4"),
                text=f"Bill: {bill_percentage:.1f}%",
                textposition="inside",
            )
        )
        fig.add_trace(
            go.Bar(
                x=[bradley_percentage],
                y=["Support"],
                orientation="h",
                marker=dict(color="#ff7f0e"),
                text=f"Bradley: {bradley_percentage:.1f}%",
                textposition="inside",
                base=bill_percentage,
            )
        )
        fig.update_layout(
            xaxis=dict(range=[0, 100], showticklabels=False),
            yaxis=dict(showticklabels=False),
            barmode="stack",
            title=f"Vote Percentages for Episode {selected_episode}",
            showlegend=False,
            height=50,
            margin=dict(l=0, r=0, t=30, b=0),
        )

        # Create the line graph showing vote distribution over time
<<<<<<< HEAD
        episodes = sorted(interactions_by_episode.keys())
=======
        vote_episodes = sorted(votes.keys())
>>>>>>> 9ad2930b
        Bill_votes_over_time = []
        Bradley_votes_over_time = []

        for ep in vote_episodes:
            ep_votes = votes[ep]
            total_ep_votes = len(ep_votes)
            Bill_votes = sum(1 for vote in ep_votes.values() if vote == "Bill")
            Bradley_votes = sum(1 for vote in ep_votes.values() if vote == "Bradley")

            Bill_votes_over_time.append(
                (Bill_votes / total_ep_votes) * 100 if total_ep_votes > 0 else 0
            )
            Bradley_votes_over_time.append(
                (Bradley_votes / total_ep_votes) * 100 if total_ep_votes > 0 else 0
            )

        vote_line_fig = go.Figure()
        vote_line_fig.add_trace(
            go.Scatter(
                x=vote_episodes,
                y=Bill_votes_over_time,
                mode="lines+markers",
                name="Bill",
                line=dict(color="#1f77b4"),
            )
        )
        vote_line_fig.add_trace(
            go.Scatter(
                x=vote_episodes,
                y=Bradley_votes_over_time,
                mode="lines+markers",
                name="Bradley",
                line=dict(color="#ff7f0e"),
            )
        )
        vote_line_fig.update_layout(
            title={"text": "Vote Distribution Over Time", "font": {"size": 14}},
            xaxis={"title": {"text": "Episode", "font": {"size": 10}}, "tickfont": {"size": 8}},
            yaxis={
                "title": {"text": "Vote Percentage", "font": {"size": 10}},
                "tickfont": {"size": 8},
            },
            height=200,
            margin=dict(l=40, r=40, t=20, b=10),
        )

        # Create the line graph showing interactions over time
        interaction_types = ["liked", "boosted", "replied", "posted"]
        interactions_over_time = {interaction: [] for interaction in interaction_types}

        total_users = len(follow_graph.nodes) - 1

        active_user_fractions = []
        # int_episodes = list(active_users_by_episode.keys())
        int_episodes = sorted(interactions_by_episode.keys())
        for ep in int_episodes:
            # Initialize counts
            # active_nodes_in_ep = set()
            # active_nodes_in_ep = {
            #     interaction["source"] for interaction in interactions_by_episode.get(ep, [])
            # }.union(
            #     {interaction["target"] for interaction in interactions_by_episode.get(ep, [])}
            # ).union(set(active_users_by_episode.get(ep, [])))

            # num_active_users = len(active_nodes_in_ep)
            num_active_users = len(active_users_by_episode[ep]) - 1

            counts = {interaction: 0 for interaction in interaction_types}

            # Count interactions
            for interaction in interactions_by_episode.get(ep, []):
                action = interaction["action"]
                if action in counts:
                    counts[action] += 1

            # Count posts
            # counts["posted"] = len(active_users_by_episode.get(ep, []))

            # Append counts to the respective lists
            for interaction in interaction_types:
                if interaction == "posted":
                    interactions_over_time[interaction].append(
                        (counts[interaction] - 1) / num_active_users if num_active_users > 0 else 0
                    )
                else:
                    interactions_over_time[interaction].append(
                        (counts[interaction]) / num_active_users if num_active_users > 0 else 0
                    )

            # Calculate active user fraction
            active_user_fraction = num_active_users / total_users if total_users > 0 else 0
            active_user_fractions.append(active_user_fraction)

        interactions_line_fig = make_subplots(specs=[[{"secondary_y": True}]])

        # Add normalized interaction traces to the primary y-axis
        interactions_line_fig.add_trace(
            go.Scatter(
                x=int_episodes,
                y=interactions_over_time["liked"],
                mode="lines+markers",
                name="Likes",
                line=dict(color="#2ca02c"),  # Green
                marker=dict(symbol="circle", size=6),
            ),
            secondary_y=False,
        )
        interactions_line_fig.add_trace(
            go.Scatter(
                x=int_episodes,
                y=interactions_over_time["boosted"],
                mode="lines+markers",
                name="Boosts",
                line=dict(color="#ff7f0e"),  # Orange
                marker=dict(symbol="square", size=6),
            ),
            secondary_y=False,
        )
        interactions_line_fig.add_trace(
            go.Scatter(
                x=int_episodes,
                y=interactions_over_time["replied"],
                mode="lines+markers",
                name="Replies",
                line=dict(color="#9467bd"),  # Purple
                marker=dict(symbol="diamond", size=6),
            ),
            secondary_y=False,
        )
        interactions_line_fig.add_trace(
            go.Scatter(
                x=int_episodes,
                y=interactions_over_time["posted"],
                mode="lines+markers",
                name="Posts",
                line=dict(color="#1f77b4"),  # Blue
                marker=dict(symbol="triangle-up", size=6),
            ),
            secondary_y=False,
        )

        # Add active users fraction trace to the secondary y-axis
        interactions_line_fig.add_trace(
            go.Scatter(
                x=int_episodes,
                y=active_user_fractions,
                mode="lines",
                name="Active User Fraction",
                line=dict(color="gray"),
            ),
            secondary_y=True,
        )

        # Define the y-axis range
        y_axis_range = [0, 1.5]

        # Update both y-axes
        interactions_line_fig.update_yaxes(
            title_text="Action Rate of Active Users",
            range=y_axis_range,
            secondary_y=False,
            showgrid=True,
            gridcolor="lightgray",
        )

        interactions_line_fig.update_yaxes(
            title_text="Active User Fraction",
            range=[0, 1],
            secondary_y=True,
            showgrid=False,  # Typically, grid lines are only on the primary y-axis
            gridcolor="lightgray",
        )

        interactions_line_fig.update_layout(
            title={
                "text": "Interactions Over Time",
                "font": {"size": 14},  # Reduced title font size to 14
            },
            xaxis={
                "title": {
                    "text": "Episode",
                    "font": {"size": 10},  # Reduced x-axis label font size to 12
                },
                "tickfont": {"size": 8},  # Reduced x-axis tick font size
                "range": [
                    min(int_episodes),
                    max(int_episodes) + 1,
                ],  # Setting the range from min to max episode
                "dtick": 1,  # Show a tick marker every episode
            },
            yaxis={
                "title": {
                    "text": "Interactions/ Num. Agents",
                    "font": {"size": 10},  # Reduced y-axis label font size to 12
                },
                "tickfont": {"size": 8},  # Reduced y-axis tick font size
            },
            height=200,
            margin=dict(l=40, r=40, t=20, b=10),
            showlegend=True,
        )
        # Adjust the x-axis range to include all episodes
        interactions_line_fig.update_xaxes(range=[min(int_episodes), max(int_episodes) + 1])

        # Update the name-selector dropdown options
        unique_names = sorted(follow_graph.nodes)
        name_options = [{"label": name, "value": name} for name in unique_names]

        # Set episode slider properties
<<<<<<< HEAD
        episodes = sorted(interactions_by_episode.keys())
        slider_min = min(episodes)
        slider_max = max(episodes)
        slider_value = selected_episode if selected_episode in episodes else slider_min
        slider_marks = {str(ep): f"{ep}" for ep in sorted(episodes)}
=======
        slider_min = min(int_episodes)
        slider_max = max(int_episodes)
        slider_value = selected_episode if selected_episode in int_episodes else slider_min
        slider_marks = {str(ep): f"{ep}" for ep in sorted(int_episodes)}
>>>>>>> 9ad2930b

        # Return all outputs, including the interactions window content and styles
        return (
            elements,  # Updated elements
            layout,
            stylesheet,
            fig,
            vote_line_fig,
            interactions_line_fig,
            f"Episode: {selected_episode}",  # Updated episode display
            interactions_content,
            interactions_style,
            cytoscape_style,
            slider_min,
            slider_max,
            slider_value,
            slider_marks,
            selected_name,
        )

    # Run the Dash app
    app.run_server(debug=True)
<|MERGE_RESOLUTION|>--- conflicted
+++ resolved
@@ -1,1381 +1,1369 @@
-import argparse
-import base64
-
-import dash
-import dash_cytoscape as cyto
-import networkx as nx
-import pandas as pd
-import plotly.graph_objs as go
-from dash import Input, Output, State, dcc, html
-from output_proc_utils import post_process_output
-from plotly.subplots import make_subplots
-
-cyto.load_extra_layouts()
-from io import StringIO
-
-
-def compute_positions(graph):
-    pos = nx.kamada_kawai_layout(graph, scale=750)
-    scaled_pos = {}
-    for node, (x, y) in pos.items():
-        scaled_pos[node] = {"x": x, "y": y}
-
-    return scaled_pos
-
-
-# Serialization function to convert complex data structures into JSON-serializable format
-def serialize_data(follow_graph, interactions_by_episode, active_users_by_episode, toots, votes):
-    return {
-        "nodes": list(follow_graph.nodes),
-        "edges": list(follow_graph.edges),
-        "interactions_by_episode": interactions_by_episode,
-        "active_users_by_episode": {k: list(v) for k, v in active_users_by_episode.items()},
-        "toots": toots,
-        "votes": votes,
-    }
-
-
-# Deserialization function to convert JSON-serializable data back into original structures
-def deserialize_data(serialized):
-    follow_graph = nx.DiGraph()
-    follow_graph.add_nodes_from(serialized["nodes"])
-    follow_graph.add_edges_from(serialized["edges"])
-
-    # Convert episode keys back to integers
-    interactions_by_episode = {int(k): v for k, v in serialized["interactions_by_episode"].items()}
-    active_users_by_episode = {
-        int(k): set(v) for k, v in serialized["active_users_by_episode"].items()
-    }
-    toots = serialized["toots"]
-    votes = {int(k): v for k, v in serialized["votes"].items()}
-    return follow_graph, interactions_by_episode, active_users_by_episode, toots, votes
-
-
-def get_target_user(row):
-    if row.label == "post":
-        target_user = row.source_user
-    elif row.label == "like_toot" or row.label == "boost_toot":
-        target_user = row.data["target_user"]
-    elif row.label == "reply":
-        target_user = row.data["reply_to"]["target_user"]
-    return target_user
-
-
-def get_int_dict(int_df):
-    past = dict(
-        zip(
-            ["post", "like_toot", "boost_toot", "reply"],
-            ["posted", "liked", "boosted", "replied"],
-            strict=False,
-        )
-    )
-    int_df["int_data"] = int_df.apply(
-        lambda x: {
-            "action": past[x.label],
-            "episode": x.episode,
-            "source": x.source_user,
-            "target": get_target_user(x),
-            "toot_id": str(x.data["toot_id"]),
-        },
-        axis=1,
-    )
-    int_df.int_data = int_df.apply(
-        lambda x: x.int_data | {"parent_toot_id": str(x.data["reply_to"]["toot_id"])}
-        if x.label == "reply"
-        else x.int_data,
-        axis=1,
-    )
-    return int_df.groupby("episode")["int_data"].apply(list).to_dict()
-
-
-def get_toot_dict(int_df):
-    past = dict(
-        zip(
-            ["post", "like_toot", "boost_toot", "reply"],
-            ["posted", "liked", "boosted", "replied"],
-            strict=False,
-        )
-    )
-    text_df = int_df.loc[(int_df.label == "post") | (int_df.label == "reply"), :].reset_index(
-        drop=True
-    )
-
-    # handle Nones as toot_ids by appending an index
-    no_toot_id = text_df.data.apply(lambda x: x["toot_id"] is None)
-    text_df["no_toot_id_idx"] = -1
-    text_df.loc[no_toot_id, "no_toot_id_idx"] = range(no_toot_id.sum())
-    text_df.loc[no_toot_id, "data"] = text_df.loc[no_toot_id, :].apply(
-        lambda x: x.data | {"toot_id": "None" + str(x.no_toot_id_idx)}, axis=1
-    )
-
-    text_df["toot_id"] = text_df.data.apply(lambda x: x["toot_id"])
-    text_df = text_df.set_index("toot_id")
-    text_df["text_data"] = text_df.apply(
-        lambda x: {"user": x.source_user, "action": past[x.label], "content": x.data["post_text"]},
-        axis=1,
-    )
-    text_df.text_data = text_df.apply(
-        lambda x: x.text_data | {"parent_toot_id": x.data["reply_to"]["toot_id"]}
-        if x.label == "reply"
-        else x.text_data,
-        axis=1,
-    )
-
-    return text_df.text_data.to_dict()
-
-
-def load_data(input_var):
-    if len(input_var) < 500:
-        df = pd.read_json(input_var, lines=True)
-    else:
-        df = pd.read_json(StringIO(input_var), lines=True)
-
-    names = list(df.source_user.unique())
-    name_dict = dict(zip([n.split()[0] for n in names], names, strict=False))
-    print(name_dict)
-
-    # replace all first name occurence with fullnames in target field
-    def replace_full(data):
-        if "target_user" in data:
-            if len(data["target_user"].split()) == 1:
-                data.update(target_user=name_dict[data["target_user"]])
-        return data
-
-    df.loc[:, "data"] = df.loc[:, "data"].apply(lambda x: replace_full(x))
-
-    # make sure all tootids are strings
-    def get_toot_id(data):
-        if "toot_id" in data:
-            data["toot_id"] = str(data["toot_id"])
-        return data
-
-    df["data"] = df.data.apply(get_toot_id)
-
-    eval_df, int_df, edge_df = post_process_output(df)
-
-    # votes
-    votes = (
-        eval_df.loc[eval_df.label == "vote_pref", ["source_user", "response", "episode"]]
-        .groupby("episode")
-        .apply(lambda x: dict(zip(x.source_user, x.response, strict=False)))
-        .to_dict()
-    )
-
-    # final follow network
-    follow_graph = nx.from_pandas_edgelist(
-        edge_df, "source_user", "target_user", create_using=nx.DiGraph()
-    )  # invalid in presence of unfollows (in which case use episodewise_graphbuild)
-
-    # active users with episode keys
-    active_users_by_episode = int_df.groupby("episode")["source_user"].apply(set).to_dict()
-
-    # interaction data
-    int_dict = get_int_dict(int_df.copy())
-
-    # toot_data
-    toot_dict = get_toot_dict(int_df.copy())
-
-    return follow_graph, int_dict, active_users_by_episode, toot_dict, votes
-
-
-# Main entry point
-if __name__ == "__main__":
-    # Set up argument parsing
-    parser = argparse.ArgumentParser(description="Run the Dash app with specific data files.")
-    parser.add_argument(
-        "--output_file",
-        type=str,
-        nargs="?",
-        default=None,
-        help="The path to the output log file.",
-    )
-
-    args = parser.parse_args()
-
-    # Initialize variables
-    if args.output_file:
-        # Load the data using the files passed as arguments
-        (follow_graph, interactions_by_episode, active_users_by_episode, toots, votes) = load_data(
-            args.output_file
-        )
-
-        # Compute positions
-        all_positions = compute_positions(follow_graph)
-
-        layout = {"name": "preset", "positions": all_positions}
-
-        # Serialize the initial data
-        serialized_initial_data = serialize_data(
-            follow_graph, interactions_by_episode, active_users_by_episode, toots, votes
-        )
-    else:
-        # No initial data provided
-        serialized_initial_data = None
-
-    app = dash.Dash(__name__)
-
-    # Create the layout with conditional sections
-    app.layout = html.Div(
-        [
-            # Store component to hold serialized data
-            dcc.Store(id="data-store", data=serialized_initial_data),
-            # Upload Screen
-            html.Div(
-                id="upload-screen",
-                children=[
-                    # Upload Output Log
-                    html.Div(
-                        [
-                            html.Label(
-                                "Upload Output Log:",
-                                style={
-                                    "font-size": "18px",
-                                    "font-weight": "bold",
-                                    "margin-bottom": "10px",
-                                    "color": "#555555",
-                                    "text-align": "center",
-                                },
-                            ),
-                            dcc.Upload(
-                                id="upload-app-logger",
-                                children=html.Div(
-                                    [
-                                        "Drag and Drop or ",
-                                        html.A(
-                                            "Select Files",
-                                            style={
-                                                "color": "#1a73e8",
-                                                "text-decoration": "underline",
-                                            },
-                                        ),
-                                    ]
-                                ),
-                                style={
-                                    "width": "100%",
-                                    "max-width": "400px",
-                                    "height": "80px",
-                                    "lineHeight": "80px",
-                                    "borderWidth": "2px",
-                                    "borderStyle": "dashed",
-                                    "borderRadius": "10px",
-                                    "textAlign": "center",
-                                    "background-color": "#f9f9f9",
-                                    "cursor": "pointer",
-                                    "margin": "0 auto",  # Center the upload box
-                                    "transition": "border 0.3s ease-in-out",
-                                },
-                                multiple=False,
-                            ),
-                        ],
-                        style={"width": "100%", "max-width": "500px", "margin-bottom": "30px"},
-                    ),
-                    # Submit Button
-                    html.Button(
-                        "Submit",
-                        id="submit-button",
-                        n_clicks=0,
-                        style={
-                            "width": "200px",
-                            "height": "50px",
-                            "font-size": "18px",
-                            "background-color": "#4CAF50",  # Green background
-                            "color": "white",
-                            "border": "none",
-                            "border-radius": "8px",
-                            "cursor": "pointer",
-                            "box-shadow": "0 4px 6px rgba(0, 0, 0, 0.1)",
-                            "transition": "background-color 0.3s ease, transform 0.2s ease",
-                            "margin-bottom": "20px",
-                            "align-self": "center",  # Center the button
-                        },
-                    ),
-                    # Error Message
-                    html.Div(
-                        id="upload-error-message",
-                        style={
-                            "color": "red",
-                            "textAlign": "center",
-                            "margin-top": "20px",
-                            "font-size": "16px",
-                        },
-                    ),
-                ],
-                style={
-                    "display": "flex",
-                    "flexDirection": "column",
-                    "alignItems": "center",
-                    "justifyContent": "center",
-                    "height": "100vh",
-                    "background-color": "#f0f2f5",  # Light gray background for better contrast
-                    "padding": "20px",
-                },
-            ),
-            # Dashboard
-            html.Div(
-                id="dashboard",  # Added 'dashboard' id here
-                children=[
-                    # Line graphs container
-                    html.Div(
-                        [
-                            # Vote distribution line graph
-                            dcc.Graph(
-                                id="vote-distribution-line",
-                                config={"displayModeBar": False},
-                                style={
-                                    "height": "170px",
-                                    "width": "48%",
-                                    "display": "inline-block",
-                                },
-                            ),
-                            # Interactions count line graph
-                            dcc.Graph(
-                                id="interactions-line-graph",
-                                config={"displayModeBar": False},
-                                style={
-                                    "height": "170px",
-                                    "width": "48%",
-                                    "display": "inline-block",
-                                },
-                            ),
-                        ],
-                        style={
-                            "display": "flex",
-                            "justify-content": "space-between",
-                            "margin-top": "20px",
-                        },
-                    ),
-                    # Main content: Cytoscape graph and interactions window
-                    html.Div(
-                        [
-                            html.Div(
-                                [
-                                    dcc.Dropdown(
-                                        id="name-selector",
-                                        options=[],  # To be populated by callback
-                                        value=None,
-                                        placeholder="Select Name",
-                                        clearable=True,
-                                        style={
-                                            "padding": "10px",
-                                            "font-size": "16px",
-                                            "font-weight": "bold",
-                                            "width": "200px",
-                                            "z-index": "1000",  # Ensure it stays on top of the Cytoscape graph
-                                        },
-                                    ),
-                                    dcc.Dropdown(
-                                        id="mode-dropdown",
-                                        options=[
-                                            {"label": "Universal View", "value": "normal"},
-                                            {"label": "Active View", "value": "focused"},
-                                        ],
-                                        value="normal",
-                                        clearable=False,
-                                        style={
-                                            "padding": "10px",
-                                            "font-size": "16px",
-                                            "font-weight": "bold",
-                                            "width": "200px",
-                                            "z-index": "1000",  # Ensure it stays on top of the Cytoscape graph
-                                        },
-                                    ),
-                                ],
-                                style={
-                                    "position": "absolute",
-                                    "top": "10px",  # Aligns at the top of the graph
-                                    "left": "10px",  # Aligns on the left
-                                    "display": "flex",
-                                    "gap": "10px",  # Space between the two dropdowns
-                                    "z-index": "1000",  # Ensure it's above the Cytoscape graph
-                                },
-                            ),
-                            # Episode number display (top-right)
-                            html.Div(
-                                id="current-episode",
-                                style={
-                                    "position": "absolute",
-                                    "top": "10px",
-                                    "right": "10px",
-                                    "padding": "10px",
-                                    "font-size": "20px",
-                                    "font-weight": "bold",
-                                    "background-color": "#ffcc99",  # Optional: add a background color
-                                    "z-index": "1000",  # Ensure it stays on top of the Cytoscape graph
-                                },
-                                children="",
-                            ),
-                            # Flex container for Cytoscape and Interactions Window
-                            html.Div(
-                                [
-                                    cyto.Cytoscape(
-                                        id="cytoscape-graph",
-                                        elements=[],  # To be populated by callback
-                                        layout={
-                                            "name": "preset",
-                                            "positions": {},
-                                        },  # To be updated by callback
-                                        style={
-                                            "width": "100%",  # Initial width set to 100%
-                                            "height": "600px",
-                                            "background-color": "#e1e1e1",
-                                            "transition": "width 0.5s",  # Smooth width transition
-                                        },
-                                        stylesheet=[
-                                            {
-                                                "selector": ".default_node",
-                                                "style": {
-                                                    "background-color": "#fffca0",
-                                                    "label": "data(label)",
-                                                    "color": "#000000",
-                                                    "font-size": "20px",
-                                                    "text-halign": "center",
-                                                    "text-valign": "center",
-                                                    "width": "70px",
-                                                    "height": "70px",
-                                                    "border-width": 6,
-                                                    "border-color": "#000000",
-                                                },
-                                            },
-                                            {
-                                                "selector": ".follow_edge",
-                                                "style": {
-                                                    "curve-style": "bezier",
-                                                    "target-arrow-shape": "triangle",
-                                                    "opacity": 0.8,
-                                                    "width": 2,
-                                                    "line-color": "#FFFFFF",
-                                                },
-                                            },
-                                            {
-                                                "selector": ".interaction_edge",
-                                                "style": {
-                                                    "curve-style": "bezier",
-                                                    "target-arrow-shape": "triangle",
-                                                    "opacity": 0.8,
-                                                    "width": 4,
-                                                    "line-color": "#000000",
-                                                    "visibility": "hidden",
-                                                },
-                                            },
-                                            {
-                                                "selector": ".interaction_edge:hover",
-                                                "style": {
-                                                    "label": "data(label)",
-                                                    "font-size": "14px",
-                                                    "color": "#000000",
-                                                },
-                                            },
-                                            # Edge labels
-                                            {
-                                                "selector": "edge",
-                                                "style": {
-                                                    "label": "data(label)",
-                                                    "text-rotation": "autorotate",
-                                                    "text-margin-y": "-10px",
-                                                    "font-size": "10px",
-                                                    "color": "#000000",
-                                                    "text-background-color": "#FFFFFF",
-                                                    "text-background-opacity": 0.8,
-                                                    "text-background-padding": "3px",
-                                                },
-                                            },
-                                            # Specific styles for "Bill" and "Bradley" nodes
-                                            {
-                                                "selector": '[id="Bill Fredrickson"]',
-                                                "style": {
-                                                    "background-color": "blue",
-                                                    "border-color": "#000000",
-                                                },
-                                            },
-                                            {
-                                                "selector": '[id="Bradley Carter"]',
-                                                "style": {
-                                                    "background-color": "orange",
-                                                    "border-color": "#000000",
-                                                },
-                                            },
-                                            # Highlighted Nodes (Added)
-                                            {
-                                                "selector": ".highlighted",
-                                                "style": {
-                                                    "background-color": "#98FF98",  # Mint color
-                                                    "border-color": "#FF69B4",  # Hot pink border for visibility
-                                                    "border-width": 4,
-                                                },
-                                            },
-                                        ],
-                                    ),
-                                    # Interactions Window
-                                    html.Div(
-                                        [
-                                            html.H3("Interactions"),
-                                            html.Div(
-                                                id="interactions-window",
-                                                style={"overflowY": "auto", "height": "580px"},
-                                            ),
-                                        ],
-                                        style={
-                                            "width": "0%",  # Initial width set to 0%
-                                            "height": "600px",
-                                            "padding": "10px",
-                                            "border-left": "1px solid #ccc",
-                                            "background-color": "#f9f9f9",
-                                            "transition": "width 0.5s",  # Smooth width transition
-                                            "overflow": "hidden",
-                                        },
-                                        id="interactions-container",
-                                    ),
-                                ],
-                                style={
-                                    "display": "flex",
-                                    "flexDirection": "row",
-                                    "height": "600px",
-                                    "transition": "all 0.5s ease",  # Smooth transition for all properties
-                                },
-                            ),
-                        ],
-                        style={
-                            "position": "relative",
-                            "height": "600px",
-                            "margin-top": "10px",
-                            "margin-bottom": "20px",
-                        },
-                    ),
-                    # Episode slider
-                    dcc.Slider(
-                        id="episode-slider",
-                        min=0,  # To be updated by callback
-                        max=0,  # To be updated by callback
-                        value=0,  # To be updated by callback
-                        marks={},  # To be updated by callback
-                        step=None,
-                        tooltip={"placement": "bottom", "always_visible": True},
-                    ),
-                    dcc.Graph(
-                        id="vote-percentages-bar",
-                        config={"displayModeBar": False},
-                        style={"height": "50px", "margin-top": "20px"},
-                    ),
-                    # Upload components and Submit button added at the bottom
-                    html.Div(
-                        [
-                            html.Div(
-                                [
-                                    html.Label("Upload Output Log:"),
-                                    dcc.Upload(
-                                        id="upload-app-logger-dashboard",
-                                        children=html.Div([html.A("Select Files")]),
-                                        style={
-                                            "width": "60%",
-                                            "height": "50px",
-                                            "lineHeight": "80px",
-                                            "borderWidth": "2px",
-                                            "borderStyle": "dashed",
-                                            "borderRadius": "10px",
-                                            "textAlign": "center",
-                                            "background-color": "#f0f0f0",
-                                            "cursor": "pointer",
-                                            "margin-bottom": "20px",
-                                            "padding": "30px",
-                                        },
-                                        multiple=False,
-                                    ),
-                                ],
-                                className="upload-component",
-                            ),
-                            html.Div(
-                                [
-                                    html.Button(
-                                        "Upload Files",
-                                        id="upload-button-dashboard",
-                                        n_clicks=0,
-                                        style={
-                                            "width": "100px",
-                                            "height": "50px",
-                                            "font-size": "12px",
-                                            "padding": "30px",
-                                        },
-                                    ),
-                                ],
-                                className="upload-button-container",
-                            ),
-                        ],
-                        style={
-                            "display": "flex",
-                            "justify-content": "space-around",
-                            # 'flex-wrap': 'wrap',
-                            "gap": "20px",
-                            "margin-top": "20px",
-                            "margin-bottom": "20px",
-                        },
-                        id="dashboard-upload-section",
-                    ),
-                ],
-                style={"display": "none"},  # Initially hidden; shown when data is available
-            ),
-            # Hidden div for error messages (specific to dashboard uploads)
-            html.Div(id="error-message", style={"color": "red", "textAlign": "center"}),
-        ]
-    )
-
-    @app.callback(
-        [
-            Output("upload-screen", "style"),
-            Output("dashboard", "style"),
-            Output("dashboard-upload-section", "style"),
-            Output("name-selector", "options"),
-        ],
-        [Input("data-store", "data")],
-    )
-    def toggle_layout(data_store):
-        if data_store and "nodes" in data_store and len(data_store["nodes"]) > 0:
-            # Data is available; show dashboard and hide upload screen
-            return (
-                {"display": "none"},
-                {"display": "block"},
-                {"display": "flex"},
-                [{"label": name, "value": name} for name in sorted(data_store["nodes"])],
-            )
-        # No data; show upload screen and hide dashboard
-        return {"display": "flex"}, {"display": "none"}, {"display": "none"}, []
-
-    # Combined Callback for Initial and Dashboard Uploads
-    @app.callback(
-        [
-            Output("data-store", "data"),
-            Output("upload-error-message", "children"),
-            Output("error-message", "children"),
-        ],
-        [
-            Input("submit-button", "n_clicks"),
-            Input("upload-button-dashboard", "n_clicks"),
-        ],
-        [
-            State("upload-app-logger", "contents"),
-            # State("upload-vote-logger", "contents"),
-            State("upload-app-logger", "filename"),
-            # State("upload-vote-logger", "filename"),
-            State("upload-app-logger-dashboard", "contents"),
-            # State("upload-vote-logger-dashboard", "contents"),
-            State("upload-app-logger-dashboard", "filename"),
-            # State("upload-vote-logger-dashboard", "filename"),
-            State("data-store", "data"),
-        ],
-    )
-    def update_data(
-        n_clicks_initial,
-        n_clicks_dashboard,
-        app_logger_contents_initial,
-        app_logger_filename_initial,
-        app_logger_contents_dashboard,
-        app_logger_filename_dashboard,
-        current_data,
-    ):
-        ctx = dash.callback_context
-
-        if not ctx.triggered:
-            raise dash.exceptions.PreventUpdate
-
-        triggered_id = ctx.triggered[0]["prop_id"].split(".")[0]
-
-        try:
-            if triggered_id == "submit-button":
-                # Handle initial upload
-                if app_logger_contents_initial is not None:
-                    # Process app_logger
-                    content_type, content_string = app_logger_contents_initial.split(",")
-                    decoded = base64.b64decode(content_string)
-                    app_logger_string = decoded.decode("utf-8")
-                    (
-                        follow_graph_new,
-                        interactions_by_episode_new,
-                        active_users_by_episode_new,
-                        toots_new,
-                        votes_new,
-                    ) = load_data(app_logger_string)
-
-                    # Serialize the new data
-                    serialized_new_data = serialize_data(
-                        follow_graph_new,
-                        interactions_by_episode_new,
-                        active_users_by_episode_new,
-                        toots_new,
-                        votes_new,
-                    )
-
-                    return serialized_new_data, "", ""
-                raise ValueError("Output Log file required.")
-
-            if triggered_id == "upload-button-dashboard":
-                # Handle dashboard upload
-                if app_logger_contents_dashboard is not None:
-                    # Process app_logger
-                    content_type, content_string = app_logger_contents_dashboard.split(",")
-                    decoded = base64.b64decode(content_string)
-                    app_logger_string = decoded.decode("utf-8")
-                    (
-                        follow_graph_new,
-                        interactions_by_episode_new,
-                        active_users_by_episode_new,
-                        toots_new,
-                        votes_new,
-                    ) = load_data(app_logger_string)
-
-                    # Serialize the new data
-                    serialized_new_data = serialize_data(
-                        follow_graph_new,
-                        interactions_by_episode_new,
-                        active_users_by_episode_new,
-                        toots_new,
-                        votes_new,
-                    )
-
-                    return serialized_new_data, "", ""
-                raise ValueError("Output Log files required for dashboard upload.")
-
-            raise dash.exceptions.PreventUpdate
-
-        except Exception as e:
-            if triggered_id == "submit-button":
-                return dash.no_update, f"Error uploading initial data: {e!s}", ""
-            if triggered_id == "upload-button-dashboard":
-                return dash.no_update, "", f"Error uploading dashboard data: {e!s}"
-            return dash.no_update, "", ""
-
-    # Callback to update the dashboard based on data-store
-    @app.callback(
-        [
-            Output("cytoscape-graph", "elements"),
-            Output("cytoscape-graph", "layout"),
-            Output("cytoscape-graph", "stylesheet"),
-            Output("vote-percentages-bar", "figure"),
-            Output("vote-distribution-line", "figure"),
-            Output("interactions-line-graph", "figure"),
-            Output("current-episode", "children"),
-            Output("interactions-window", "children"),  # Added Output
-            Output("interactions-container", "style"),  # Added Output to control width
-            Output("cytoscape-graph", "style"),  # Added Output to control width
-            Output("episode-slider", "min"),
-            Output("episode-slider", "max"),
-            Output("episode-slider", "value"),
-            Output("episode-slider", "marks"),
-            Output("name-selector", "value"),
-        ],
-        [
-            Input("episode-slider", "value"),
-            Input("mode-dropdown", "value"),
-            Input("name-selector", "value"),  # Added Input
-            Input("data-store", "data"),  # Added Input to trigger update on data change
-        ],
-    )
-    def update_graph(selected_episode, selected_mode, selected_name, data_store):
-        if not data_store:
-            # If no data is present, return defaults
-            return (
-                [],  # elements
-                {"name": "preset", "positions": {}},  # layout
-                [],  # stylesheet
-                {},  # vote-percentages-bar
-                {},  # vote-distribution-line
-                {},  # interactions-line-graph
-                "Episode: N/A",  # current-episode
-                [],  # interactions-window
-                {
-                    "width": "0%",  # Collapsed width
-                    "height": "600px",
-                    "padding": "10px",
-                    "border-left": "1px solid #ccc",
-                    "background-color": "#f9f9f9",
-                    "transition": "width 0.5s",  # Smooth width transition
-                    "overflow": "hidden",
-                },  # interactions-container
-                {
-                    "width": "100%",  # Full width
-                    "height": "600px",
-                    "background-color": "#e1e1e1",
-                    "transition": "width 0.5s",  # Smooth width transition
-                },  # cytoscape-style
-                0,  # slider min
-                0,  # slider max
-                0,  # slider value
-                {},  # slider marks
-                None,  # name-selector value
-            )
-
-        # Deserialize the data_store.
-        (follow_graph, interactions_by_episode, active_users_by_episode, toots, votes) = (
-            deserialize_data(data_store)
-        )
-
-        # Compute positions based on the current follow_graph
-        all_positions = compute_positions(follow_graph)
-        layout = {"name": "preset", "positions": all_positions}
-
-        # Build Cytoscape elements
-        elements = [
-            {
-                "data": {"id": node, "label": node},
-                "classes": "default_node",
-            }
-            for node in follow_graph.nodes
-        ] + [
-            {
-                "data": {
-                    "source": src,
-                    "target": tgt,
-                },
-                "classes": "follow_edge",
-            }
-            for src, tgt in follow_graph.edges
-        ]
-
-        # Add all interaction edges classified by the episode they belong to
-        for episode, interactions in interactions_by_episode.items():
-            for interaction in interactions:
-                source = interaction["source"]
-                target = interaction["target"]
-
-                # Check if both source and target exist in the graph before creating the edge
-                if source in follow_graph.nodes and target in follow_graph.nodes:
-                    elements.append(
-                        {
-                            "data": {
-                                "source": source,
-                                "target": target,
-                                "label": f"{interaction['action']}",
-                            },
-                            "classes": f"interaction_edge episode_{episode}",  # Classify edge by episode
-                        }
-                    )
-
-        # Initialize the stylesheet
-        stylesheet = [
-            {
-                "selector": ".default_node",
-                "style": {
-                    "background-color": "#fffca0",
-                    "label": "data(label)",
-                    "color": "#000000",
-                    "font-size": "20px",
-                    "text-halign": "center",
-                    "text-valign": "center",
-                    "width": "70px",
-                    "height": "70px",
-                    "border-width": 6,
-                    "border-color": "#000000",
-                },
-            },
-            {
-                "selector": ".follow_edge",
-                "style": {
-                    "curve-style": "bezier",
-                    "target-arrow-shape": "triangle",
-                    "opacity": 0.8,
-                    "width": 2,
-                    "line-color": "#FFFFFF",
-                },
-            },
-            {
-                "selector": "edge",
-                "style": {
-                    "label": "data(label)",
-                    "text-rotation": "autorotate",
-                    "text-margin-y": "-10px",
-                    "font-size": "10px",
-                    "color": "#000000",
-                    "text-background-color": "#FFFFFF",
-                    "text-background-opacity": 0.8,
-                    "text-background-padding": "3px",
-                },
-            },
-            {
-                "selector": ".interaction_edge:hover",
-                "style": {
-                    "label": "data(label)",
-                    "font-size": "14px",
-                    "color": "#000000",
-                },
-            },
-            # Specific styles for "Bill" and "Bradley" nodes
-            {
-                "selector": '[id="Bill Fredrickson"]',
-                "style": {
-                    "background-color": "blue",
-                    "border-color": "#000000",
-                },
-            },
-            {
-                "selector": '[id="Bradley Carter"]',
-                "style": {
-                    "background-color": "orange",
-                    "border-color": "#000000",
-                },
-            },
-            # Highlighted Nodes
-            {
-                "selector": ".highlighted",
-                "style": {
-                    "background-color": "#98FF98",  # Mint color
-                    "border-color": "#FF69B4",  # Hot pink border for visibility
-                    "border-width": 4,
-                },
-            },
-        ]
-
-        # Determine the sizing of the interactions window and Cytoscape graph
-        interactions_content = []
-
-        if selected_name:
-            # Get interactions where source is selected_name in selected_episode
-            interactions = [
-                interaction
-                for interaction in interactions_by_episode.get(selected_episode, [])
-                if interaction["source"] == selected_name
-            ]
-            if interactions:
-                for interaction in interactions:
-                    action = interaction["action"]
-                    if action in ["liked", "boosted"]:
-                        toot_id = interaction["toot_id"]
-                        content = toots.get(toot_id, {}).get("content", "No content available.")
-                        user = toots.get(toot_id, {}).get("user", "No user available.")
-                        interactions_content.append(
-                            html.Div(
-                                [
-                                    html.H4(
-                                        f"{action.capitalize()} a toot (ID: {toot_id}) by {user}"
-                                    ),
-                                    html.P(content),
-                                ],
-                                style={
-                                    "border": "1px solid #ccc",
-                                    "padding": "10px",
-                                    "margin-bottom": "10px",
-                                },
-                            )
-                        )
-                    elif action == "replied":
-                        parent_toot_id = interaction.get("parent_toot_id")
-                        reply_toot_id = interaction.get("toot_id")
-                        parent_content = toots.get(parent_toot_id, {}).get(
-                            "content", "No content available."
-                        )
-                        reply_content = toots.get(reply_toot_id, {}).get(
-                            "content", "No content available."
-                        )
-                        user = toots.get(reply_toot_id, {}).get("user", "No user available.")
-                        interactions_content.append(
-                            html.Div(
-                                [
-                                    html.H4(f"Replied to toot (ID: {parent_toot_id}) by {user}"),
-                                    html.P(parent_content),
-                                    html.H5(f"Reply (ID: {reply_toot_id}):"),
-                                    html.P(reply_content),
-                                ],
-                                style={
-                                    "border": "1px solid #ccc",
-                                    "padding": "10px",
-                                    "margin-bottom": "10px",
-                                },
-                            )
-                        )
-                    elif action == "posted":
-                        toot_id = interaction["toot_id"]
-                        content = toots.get(toot_id, {}).get("content", "No content available.")
-                        interactions_content.append(
-                            html.Div(
-                                [
-                                    html.H4(f"Posted a toot (ID: {toot_id})"),
-                                    html.P(content),
-                                ],
-                                style={
-                                    "border": "1px solid #ccc",
-                                    "padding": "10px",
-                                    "margin-bottom": "10px",
-                                },
-                            )
-                        )
-            else:
-                interactions_content.append(
-                    html.P("No interactions found for this agent in the selected episode.")
-                )
-        else:
-            interactions_content.append(html.P("Select an agent to view their interactions."))
-
-        if selected_name:
-            interactions_style = {
-                "width": "30%",  # Expanded width
-                "height": "600px",
-                "padding": "10px",
-                "border-left": "1px solid #ccc",
-                "background-color": "#f9f9f9",
-                "transition": "width 0.5s",  # Smooth width transition
-                "overflow": "auto",
-            }
-            cytoscape_style = {
-                "width": "70%",  # Reduced width
-                "height": "600px",
-                "background-color": "#e1e1e1",
-                "transition": "width 0.5s",  # Smooth width transition
-            }
-        else:
-            interactions_style = {
-                "width": "0%",  # Collapsed width
-                "height": "600px",
-                "padding": "10px",
-                "border-left": "1px solid #ccc",
-                "background-color": "#f9f9f9",
-                "transition": "width 0.5s",  # Smooth width transition
-                "overflow": "hidden",
-            }
-            cytoscape_style = {
-                "width": "100%",  # Full width
-                "height": "600px",
-                "background-color": "#e1e1e1",
-                "transition": "width 0.5s",  # Smooth width transition
-            }
-
-        # Highlight selected node and the nodes they follow
-        if selected_name:
-            # Find the nodes that the selected node follows (outgoing edges)
-            follows = list(follow_graph.successors(selected_name))
-            # Define the selector for the selected node and its followees
-            if follows:
-                highlight_selector = f'[id="{selected_name}"], ' + ", ".join(
-                    [f'[id="{follow}"]' for follow in follows]
-                )
-            else:
-                highlight_selector = f'[id="{selected_name}"]'
-
-            # Apply the 'highlighted' class to the selected node and its followees
-            stylesheet.append(
-                {
-                    "selector": highlight_selector,
-                    "style": {
-                        "background-color": "#98FF98",  # Mint color
-                        "border-color": "#FF69B4",  # Hot pink border for visibility
-                        "border-width": 4,
-                    },
-                }
-            )
-
-        # Show interaction edges for the selected episode
-        for episode in interactions_by_episode.keys():
-            visibility = "visible" if episode == selected_episode else "hidden"
-            stylesheet.append(
-                {
-                    "selector": f".episode_{episode}",
-                    "style": {"visibility": visibility},
-                }
-            )
-
-        # Update node border colors based on votes
-        episode_votes = votes.get(selected_episode, {})
-        total_votes = len(episode_votes)
-        vote_counts = {"Bill": 0, "Bradley": 0, "None": 0}
-        for node in follow_graph.nodes:
-            if node in episode_votes:
-                vote = episode_votes[node]
-                if vote == "Bill":
-                    color = "#1f77b4"
-                    vote_counts["Bill"] += 1
-                elif vote == "Bradley":
-                    color = "#ff7f0e"
-                    vote_counts["Bradley"] += 1
-                else:
-                    color = "#000000"
-                    vote_counts["None"] += 1
-
-                stylesheet.append(
-                    {
-                        "selector": f'[id="{node}"]',
-                        "style": {"border-color": color},
-                    }
-                )
-
-        # Calculate vote percentages
-        bill_percentage = (vote_counts["Bill"] / total_votes) * 100 if total_votes > 0 else 0
-        bradley_percentage = (vote_counts["Bradley"] / total_votes) * 100 if total_votes > 0 else 0
-
-        # Create bar graph for vote percentages
-        fig = go.Figure()
-        fig.add_trace(
-            go.Bar(
-                x=[bill_percentage],
-                y=["Support"],
-                orientation="h",
-                marker=dict(color="#1f77b4"),
-                text=f"Bill: {bill_percentage:.1f}%",
-                textposition="inside",
-            )
-        )
-        fig.add_trace(
-            go.Bar(
-                x=[bradley_percentage],
-                y=["Support"],
-                orientation="h",
-                marker=dict(color="#ff7f0e"),
-                text=f"Bradley: {bradley_percentage:.1f}%",
-                textposition="inside",
-                base=bill_percentage,
-            )
-        )
-        fig.update_layout(
-            xaxis=dict(range=[0, 100], showticklabels=False),
-            yaxis=dict(showticklabels=False),
-            barmode="stack",
-            title=f"Vote Percentages for Episode {selected_episode}",
-            showlegend=False,
-            height=50,
-            margin=dict(l=0, r=0, t=30, b=0),
-        )
-
-        # Create the line graph showing vote distribution over time
-<<<<<<< HEAD
-        episodes = sorted(interactions_by_episode.keys())
-=======
-        vote_episodes = sorted(votes.keys())
->>>>>>> 9ad2930b
-        Bill_votes_over_time = []
-        Bradley_votes_over_time = []
-
-        for ep in vote_episodes:
-            ep_votes = votes[ep]
-            total_ep_votes = len(ep_votes)
-            Bill_votes = sum(1 for vote in ep_votes.values() if vote == "Bill")
-            Bradley_votes = sum(1 for vote in ep_votes.values() if vote == "Bradley")
-
-            Bill_votes_over_time.append(
-                (Bill_votes / total_ep_votes) * 100 if total_ep_votes > 0 else 0
-            )
-            Bradley_votes_over_time.append(
-                (Bradley_votes / total_ep_votes) * 100 if total_ep_votes > 0 else 0
-            )
-
-        vote_line_fig = go.Figure()
-        vote_line_fig.add_trace(
-            go.Scatter(
-                x=vote_episodes,
-                y=Bill_votes_over_time,
-                mode="lines+markers",
-                name="Bill",
-                line=dict(color="#1f77b4"),
-            )
-        )
-        vote_line_fig.add_trace(
-            go.Scatter(
-                x=vote_episodes,
-                y=Bradley_votes_over_time,
-                mode="lines+markers",
-                name="Bradley",
-                line=dict(color="#ff7f0e"),
-            )
-        )
-        vote_line_fig.update_layout(
-            title={"text": "Vote Distribution Over Time", "font": {"size": 14}},
-            xaxis={"title": {"text": "Episode", "font": {"size": 10}}, "tickfont": {"size": 8}},
-            yaxis={
-                "title": {"text": "Vote Percentage", "font": {"size": 10}},
-                "tickfont": {"size": 8},
-            },
-            height=200,
-            margin=dict(l=40, r=40, t=20, b=10),
-        )
-
-        # Create the line graph showing interactions over time
-        interaction_types = ["liked", "boosted", "replied", "posted"]
-        interactions_over_time = {interaction: [] for interaction in interaction_types}
-
-        total_users = len(follow_graph.nodes) - 1
-
-        active_user_fractions = []
-        # int_episodes = list(active_users_by_episode.keys())
-        int_episodes = sorted(interactions_by_episode.keys())
-        for ep in int_episodes:
-            # Initialize counts
-            # active_nodes_in_ep = set()
-            # active_nodes_in_ep = {
-            #     interaction["source"] for interaction in interactions_by_episode.get(ep, [])
-            # }.union(
-            #     {interaction["target"] for interaction in interactions_by_episode.get(ep, [])}
-            # ).union(set(active_users_by_episode.get(ep, [])))
-
-            # num_active_users = len(active_nodes_in_ep)
-            num_active_users = len(active_users_by_episode[ep]) - 1
-
-            counts = {interaction: 0 for interaction in interaction_types}
-
-            # Count interactions
-            for interaction in interactions_by_episode.get(ep, []):
-                action = interaction["action"]
-                if action in counts:
-                    counts[action] += 1
-
-            # Count posts
-            # counts["posted"] = len(active_users_by_episode.get(ep, []))
-
-            # Append counts to the respective lists
-            for interaction in interaction_types:
-                if interaction == "posted":
-                    interactions_over_time[interaction].append(
-                        (counts[interaction] - 1) / num_active_users if num_active_users > 0 else 0
-                    )
-                else:
-                    interactions_over_time[interaction].append(
-                        (counts[interaction]) / num_active_users if num_active_users > 0 else 0
-                    )
-
-            # Calculate active user fraction
-            active_user_fraction = num_active_users / total_users if total_users > 0 else 0
-            active_user_fractions.append(active_user_fraction)
-
-        interactions_line_fig = make_subplots(specs=[[{"secondary_y": True}]])
-
-        # Add normalized interaction traces to the primary y-axis
-        interactions_line_fig.add_trace(
-            go.Scatter(
-                x=int_episodes,
-                y=interactions_over_time["liked"],
-                mode="lines+markers",
-                name="Likes",
-                line=dict(color="#2ca02c"),  # Green
-                marker=dict(symbol="circle", size=6),
-            ),
-            secondary_y=False,
-        )
-        interactions_line_fig.add_trace(
-            go.Scatter(
-                x=int_episodes,
-                y=interactions_over_time["boosted"],
-                mode="lines+markers",
-                name="Boosts",
-                line=dict(color="#ff7f0e"),  # Orange
-                marker=dict(symbol="square", size=6),
-            ),
-            secondary_y=False,
-        )
-        interactions_line_fig.add_trace(
-            go.Scatter(
-                x=int_episodes,
-                y=interactions_over_time["replied"],
-                mode="lines+markers",
-                name="Replies",
-                line=dict(color="#9467bd"),  # Purple
-                marker=dict(symbol="diamond", size=6),
-            ),
-            secondary_y=False,
-        )
-        interactions_line_fig.add_trace(
-            go.Scatter(
-                x=int_episodes,
-                y=interactions_over_time["posted"],
-                mode="lines+markers",
-                name="Posts",
-                line=dict(color="#1f77b4"),  # Blue
-                marker=dict(symbol="triangle-up", size=6),
-            ),
-            secondary_y=False,
-        )
-
-        # Add active users fraction trace to the secondary y-axis
-        interactions_line_fig.add_trace(
-            go.Scatter(
-                x=int_episodes,
-                y=active_user_fractions,
-                mode="lines",
-                name="Active User Fraction",
-                line=dict(color="gray"),
-            ),
-            secondary_y=True,
-        )
-
-        # Define the y-axis range
-        y_axis_range = [0, 1.5]
-
-        # Update both y-axes
-        interactions_line_fig.update_yaxes(
-            title_text="Action Rate of Active Users",
-            range=y_axis_range,
-            secondary_y=False,
-            showgrid=True,
-            gridcolor="lightgray",
-        )
-
-        interactions_line_fig.update_yaxes(
-            title_text="Active User Fraction",
-            range=[0, 1],
-            secondary_y=True,
-            showgrid=False,  # Typically, grid lines are only on the primary y-axis
-            gridcolor="lightgray",
-        )
-
-        interactions_line_fig.update_layout(
-            title={
-                "text": "Interactions Over Time",
-                "font": {"size": 14},  # Reduced title font size to 14
-            },
-            xaxis={
-                "title": {
-                    "text": "Episode",
-                    "font": {"size": 10},  # Reduced x-axis label font size to 12
-                },
-                "tickfont": {"size": 8},  # Reduced x-axis tick font size
-                "range": [
-                    min(int_episodes),
-                    max(int_episodes) + 1,
-                ],  # Setting the range from min to max episode
-                "dtick": 1,  # Show a tick marker every episode
-            },
-            yaxis={
-                "title": {
-                    "text": "Interactions/ Num. Agents",
-                    "font": {"size": 10},  # Reduced y-axis label font size to 12
-                },
-                "tickfont": {"size": 8},  # Reduced y-axis tick font size
-            },
-            height=200,
-            margin=dict(l=40, r=40, t=20, b=10),
-            showlegend=True,
-        )
-        # Adjust the x-axis range to include all episodes
-        interactions_line_fig.update_xaxes(range=[min(int_episodes), max(int_episodes) + 1])
-
-        # Update the name-selector dropdown options
-        unique_names = sorted(follow_graph.nodes)
-        name_options = [{"label": name, "value": name} for name in unique_names]
-
-        # Set episode slider properties
-<<<<<<< HEAD
-        episodes = sorted(interactions_by_episode.keys())
-        slider_min = min(episodes)
-        slider_max = max(episodes)
-        slider_value = selected_episode if selected_episode in episodes else slider_min
-        slider_marks = {str(ep): f"{ep}" for ep in sorted(episodes)}
-=======
-        slider_min = min(int_episodes)
-        slider_max = max(int_episodes)
-        slider_value = selected_episode if selected_episode in int_episodes else slider_min
-        slider_marks = {str(ep): f"{ep}" for ep in sorted(int_episodes)}
->>>>>>> 9ad2930b
-
-        # Return all outputs, including the interactions window content and styles
-        return (
-            elements,  # Updated elements
-            layout,
-            stylesheet,
-            fig,
-            vote_line_fig,
-            interactions_line_fig,
-            f"Episode: {selected_episode}",  # Updated episode display
-            interactions_content,
-            interactions_style,
-            cytoscape_style,
-            slider_min,
-            slider_max,
-            slider_value,
-            slider_marks,
-            selected_name,
-        )
-
-    # Run the Dash app
-    app.run_server(debug=True)
+import argparse
+import base64
+
+import dash
+import dash_cytoscape as cyto
+import networkx as nx
+import pandas as pd
+import plotly.graph_objs as go
+from dash import Input, Output, State, dcc, html
+from output_proc_utils import post_process_output
+from plotly.subplots import make_subplots
+
+cyto.load_extra_layouts()
+from io import StringIO
+
+
+def compute_positions(graph):
+    pos = nx.kamada_kawai_layout(graph, scale=750)
+    scaled_pos = {}
+    for node, (x, y) in pos.items():
+        scaled_pos[node] = {"x": x, "y": y}
+
+    return scaled_pos
+
+
+# Serialization function to convert complex data structures into JSON-serializable format
+def serialize_data(follow_graph, interactions_by_episode, active_users_by_episode, toots, votes):
+    return {
+        "nodes": list(follow_graph.nodes),
+        "edges": list(follow_graph.edges),
+        "interactions_by_episode": interactions_by_episode,
+        "active_users_by_episode": {k: list(v) for k, v in active_users_by_episode.items()},
+        "toots": toots,
+        "votes": votes,
+    }
+
+
+# Deserialization function to convert JSON-serializable data back into original structures
+def deserialize_data(serialized):
+    follow_graph = nx.DiGraph()
+    follow_graph.add_nodes_from(serialized["nodes"])
+    follow_graph.add_edges_from(serialized["edges"])
+
+    # Convert episode keys back to integers
+    interactions_by_episode = {int(k): v for k, v in serialized["interactions_by_episode"].items()}
+    active_users_by_episode = {
+        int(k): set(v) for k, v in serialized["active_users_by_episode"].items()
+    }
+    toots = serialized["toots"]
+    votes = {int(k): v for k, v in serialized["votes"].items()}
+    return follow_graph, interactions_by_episode, active_users_by_episode, toots, votes
+
+
+def get_target_user(row):
+    if row.label == "post":
+        target_user = row.source_user
+    elif row.label == "like_toot" or row.label == "boost_toot":
+        target_user = row.data["target_user"]
+    elif row.label == "reply":
+        target_user = row.data["reply_to"]["target_user"]
+    return target_user
+
+
+def get_int_dict(int_df):
+    past = dict(
+        zip(
+            ["post", "like_toot", "boost_toot", "reply"],
+            ["posted", "liked", "boosted", "replied"],
+            strict=False,
+        )
+    )
+    int_df["int_data"] = int_df.apply(
+        lambda x: {
+            "action": past[x.label],
+            "episode": x.episode,
+            "source": x.source_user,
+            "target": get_target_user(x),
+            "toot_id": str(x.data["toot_id"]),
+        },
+        axis=1,
+    )
+    int_df.int_data = int_df.apply(
+        lambda x: x.int_data | {"parent_toot_id": str(x.data["reply_to"]["toot_id"])}
+        if x.label == "reply"
+        else x.int_data,
+        axis=1,
+    )
+    return int_df.groupby("episode")["int_data"].apply(list).to_dict()
+
+
+def get_toot_dict(int_df):
+    past = dict(
+        zip(
+            ["post", "like_toot", "boost_toot", "reply"],
+            ["posted", "liked", "boosted", "replied"],
+            strict=False,
+        )
+    )
+    text_df = int_df.loc[(int_df.label == "post") | (int_df.label == "reply"), :].reset_index(
+        drop=True
+    )
+
+    # handle Nones as toot_ids by appending an index
+    no_toot_id = text_df.data.apply(lambda x: x["toot_id"] is None)
+    text_df["no_toot_id_idx"] = -1
+    text_df.loc[no_toot_id, "no_toot_id_idx"] = range(no_toot_id.sum())
+    text_df.loc[no_toot_id, "data"] = text_df.loc[no_toot_id, :].apply(
+        lambda x: x.data | {"toot_id": "None" + str(x.no_toot_id_idx)}, axis=1
+    )
+
+    text_df["toot_id"] = text_df.data.apply(lambda x: x["toot_id"])
+    text_df = text_df.set_index("toot_id")
+    text_df["text_data"] = text_df.apply(
+        lambda x: {"user": x.source_user, "action": past[x.label], "content": x.data["post_text"]},
+        axis=1,
+    )
+    text_df.text_data = text_df.apply(
+        lambda x: x.text_data | {"parent_toot_id": x.data["reply_to"]["toot_id"]}
+        if x.label == "reply"
+        else x.text_data,
+        axis=1,
+    )
+
+    return text_df.text_data.to_dict()
+
+
+def load_data(input_var):
+    if len(input_var) < 500:
+        df = pd.read_json(input_var, lines=True)
+    else:
+        df = pd.read_json(StringIO(input_var), lines=True)
+
+    names = list(df.source_user.unique())
+    name_dict = dict(zip([n.split()[0] for n in names], names, strict=False))
+    print(name_dict)
+
+    # replace all first name occurence with fullnames in target field
+    def replace_full(data):
+        if "target_user" in data:
+            if len(data["target_user"].split()) == 1:
+                data.update(target_user=name_dict[data["target_user"]])
+        return data
+
+    df.loc[:, "data"] = df.loc[:, "data"].apply(lambda x: replace_full(x))
+
+    # make sure all tootids are strings
+    def get_toot_id(data):
+        if "toot_id" in data:
+            data["toot_id"] = str(data["toot_id"])
+        return data
+
+    df["data"] = df.data.apply(get_toot_id)
+
+    eval_df, int_df, edge_df = post_process_output(df)
+
+    # votes
+    votes = (
+        eval_df.loc[eval_df.label == "vote_pref", ["source_user", "response", "episode"]]
+        .groupby("episode")
+        .apply(lambda x: dict(zip(x.source_user, x.response, strict=False)))
+        .to_dict()
+    )
+
+    # final follow network
+    follow_graph = nx.from_pandas_edgelist(
+        edge_df, "source_user", "target_user", create_using=nx.DiGraph()
+    )  # invalid in presence of unfollows (in which case use episodewise_graphbuild)
+
+    # active users with episode keys
+    active_users_by_episode = int_df.groupby("episode")["source_user"].apply(set).to_dict()
+
+    # interaction data
+    int_dict = get_int_dict(int_df.copy())
+
+    # toot_data
+    toot_dict = get_toot_dict(int_df.copy())
+
+    return follow_graph, int_dict, active_users_by_episode, toot_dict, votes
+
+
+# Main entry point
+if __name__ == "__main__":
+    # Set up argument parsing
+    parser = argparse.ArgumentParser(description="Run the Dash app with specific data files.")
+    parser.add_argument(
+        "--output_file",
+        type=str,
+        nargs="?",
+        default=None,
+        help="The path to the output log file.",
+    )
+
+    args = parser.parse_args()
+
+    # Initialize variables
+    if args.output_file:
+        # Load the data using the files passed as arguments
+        (follow_graph, interactions_by_episode, active_users_by_episode, toots, votes) = load_data(
+            args.output_file
+        )
+
+        # Compute positions
+        all_positions = compute_positions(follow_graph)
+
+        layout = {"name": "preset", "positions": all_positions}
+
+        # Serialize the initial data
+        serialized_initial_data = serialize_data(
+            follow_graph, interactions_by_episode, active_users_by_episode, toots, votes
+        )
+    else:
+        # No initial data provided
+        serialized_initial_data = None
+
+    app = dash.Dash(__name__)
+
+    # Create the layout with conditional sections
+    app.layout = html.Div(
+        [
+            # Store component to hold serialized data
+            dcc.Store(id="data-store", data=serialized_initial_data),
+            # Upload Screen
+            html.Div(
+                id="upload-screen",
+                children=[
+                    # Upload Output Log
+                    html.Div(
+                        [
+                            html.Label(
+                                "Upload Output Log:",
+                                style={
+                                    "font-size": "18px",
+                                    "font-weight": "bold",
+                                    "margin-bottom": "10px",
+                                    "color": "#555555",
+                                    "text-align": "center",
+                                },
+                            ),
+                            dcc.Upload(
+                                id="upload-app-logger",
+                                children=html.Div(
+                                    [
+                                        "Drag and Drop or ",
+                                        html.A(
+                                            "Select Files",
+                                            style={
+                                                "color": "#1a73e8",
+                                                "text-decoration": "underline",
+                                            },
+                                        ),
+                                    ]
+                                ),
+                                style={
+                                    "width": "100%",
+                                    "max-width": "400px",
+                                    "height": "80px",
+                                    "lineHeight": "80px",
+                                    "borderWidth": "2px",
+                                    "borderStyle": "dashed",
+                                    "borderRadius": "10px",
+                                    "textAlign": "center",
+                                    "background-color": "#f9f9f9",
+                                    "cursor": "pointer",
+                                    "margin": "0 auto",  # Center the upload box
+                                    "transition": "border 0.3s ease-in-out",
+                                },
+                                multiple=False,
+                            ),
+                        ],
+                        style={"width": "100%", "max-width": "500px", "margin-bottom": "30px"},
+                    ),
+                    # Submit Button
+                    html.Button(
+                        "Submit",
+                        id="submit-button",
+                        n_clicks=0,
+                        style={
+                            "width": "200px",
+                            "height": "50px",
+                            "font-size": "18px",
+                            "background-color": "#4CAF50",  # Green background
+                            "color": "white",
+                            "border": "none",
+                            "border-radius": "8px",
+                            "cursor": "pointer",
+                            "box-shadow": "0 4px 6px rgba(0, 0, 0, 0.1)",
+                            "transition": "background-color 0.3s ease, transform 0.2s ease",
+                            "margin-bottom": "20px",
+                            "align-self": "center",  # Center the button
+                        },
+                    ),
+                    # Error Message
+                    html.Div(
+                        id="upload-error-message",
+                        style={
+                            "color": "red",
+                            "textAlign": "center",
+                            "margin-top": "20px",
+                            "font-size": "16px",
+                        },
+                    ),
+                ],
+                style={
+                    "display": "flex",
+                    "flexDirection": "column",
+                    "alignItems": "center",
+                    "justifyContent": "center",
+                    "height": "100vh",
+                    "background-color": "#f0f2f5",  # Light gray background for better contrast
+                    "padding": "20px",
+                },
+            ),
+            # Dashboard
+            html.Div(
+                id="dashboard",  # Added 'dashboard' id here
+                children=[
+                    # Line graphs container
+                    html.Div(
+                        [
+                            # Vote distribution line graph
+                            dcc.Graph(
+                                id="vote-distribution-line",
+                                config={"displayModeBar": False},
+                                style={
+                                    "height": "170px",
+                                    "width": "48%",
+                                    "display": "inline-block",
+                                },
+                            ),
+                            # Interactions count line graph
+                            dcc.Graph(
+                                id="interactions-line-graph",
+                                config={"displayModeBar": False},
+                                style={
+                                    "height": "170px",
+                                    "width": "48%",
+                                    "display": "inline-block",
+                                },
+                            ),
+                        ],
+                        style={
+                            "display": "flex",
+                            "justify-content": "space-between",
+                            "margin-top": "20px",
+                        },
+                    ),
+                    # Main content: Cytoscape graph and interactions window
+                    html.Div(
+                        [
+                            html.Div(
+                                [
+                                    dcc.Dropdown(
+                                        id="name-selector",
+                                        options=[],  # To be populated by callback
+                                        value=None,
+                                        placeholder="Select Name",
+                                        clearable=True,
+                                        style={
+                                            "padding": "10px",
+                                            "font-size": "16px",
+                                            "font-weight": "bold",
+                                            "width": "200px",
+                                            "z-index": "1000",  # Ensure it stays on top of the Cytoscape graph
+                                        },
+                                    ),
+                                    dcc.Dropdown(
+                                        id="mode-dropdown",
+                                        options=[
+                                            {"label": "Universal View", "value": "normal"},
+                                            {"label": "Active View", "value": "focused"},
+                                        ],
+                                        value="normal",
+                                        clearable=False,
+                                        style={
+                                            "padding": "10px",
+                                            "font-size": "16px",
+                                            "font-weight": "bold",
+                                            "width": "200px",
+                                            "z-index": "1000",  # Ensure it stays on top of the Cytoscape graph
+                                        },
+                                    ),
+                                ],
+                                style={
+                                    "position": "absolute",
+                                    "top": "10px",  # Aligns at the top of the graph
+                                    "left": "10px",  # Aligns on the left
+                                    "display": "flex",
+                                    "gap": "10px",  # Space between the two dropdowns
+                                    "z-index": "1000",  # Ensure it's above the Cytoscape graph
+                                },
+                            ),
+                            # Episode number display (top-right)
+                            html.Div(
+                                id="current-episode",
+                                style={
+                                    "position": "absolute",
+                                    "top": "10px",
+                                    "right": "10px",
+                                    "padding": "10px",
+                                    "font-size": "20px",
+                                    "font-weight": "bold",
+                                    "background-color": "#ffcc99",  # Optional: add a background color
+                                    "z-index": "1000",  # Ensure it stays on top of the Cytoscape graph
+                                },
+                                children="",
+                            ),
+                            # Flex container for Cytoscape and Interactions Window
+                            html.Div(
+                                [
+                                    cyto.Cytoscape(
+                                        id="cytoscape-graph",
+                                        elements=[],  # To be populated by callback
+                                        layout={
+                                            "name": "preset",
+                                            "positions": {},
+                                        },  # To be updated by callback
+                                        style={
+                                            "width": "100%",  # Initial width set to 100%
+                                            "height": "600px",
+                                            "background-color": "#e1e1e1",
+                                            "transition": "width 0.5s",  # Smooth width transition
+                                        },
+                                        stylesheet=[
+                                            {
+                                                "selector": ".default_node",
+                                                "style": {
+                                                    "background-color": "#fffca0",
+                                                    "label": "data(label)",
+                                                    "color": "#000000",
+                                                    "font-size": "20px",
+                                                    "text-halign": "center",
+                                                    "text-valign": "center",
+                                                    "width": "70px",
+                                                    "height": "70px",
+                                                    "border-width": 6,
+                                                    "border-color": "#000000",
+                                                },
+                                            },
+                                            {
+                                                "selector": ".follow_edge",
+                                                "style": {
+                                                    "curve-style": "bezier",
+                                                    "target-arrow-shape": "triangle",
+                                                    "opacity": 0.8,
+                                                    "width": 2,
+                                                    "line-color": "#FFFFFF",
+                                                },
+                                            },
+                                            {
+                                                "selector": ".interaction_edge",
+                                                "style": {
+                                                    "curve-style": "bezier",
+                                                    "target-arrow-shape": "triangle",
+                                                    "opacity": 0.8,
+                                                    "width": 4,
+                                                    "line-color": "#000000",
+                                                    "visibility": "hidden",
+                                                },
+                                            },
+                                            {
+                                                "selector": ".interaction_edge:hover",
+                                                "style": {
+                                                    "label": "data(label)",
+                                                    "font-size": "14px",
+                                                    "color": "#000000",
+                                                },
+                                            },
+                                            # Edge labels
+                                            {
+                                                "selector": "edge",
+                                                "style": {
+                                                    "label": "data(label)",
+                                                    "text-rotation": "autorotate",
+                                                    "text-margin-y": "-10px",
+                                                    "font-size": "10px",
+                                                    "color": "#000000",
+                                                    "text-background-color": "#FFFFFF",
+                                                    "text-background-opacity": 0.8,
+                                                    "text-background-padding": "3px",
+                                                },
+                                            },
+                                            # Specific styles for "Bill" and "Bradley" nodes
+                                            {
+                                                "selector": '[id="Bill Fredrickson"]',
+                                                "style": {
+                                                    "background-color": "blue",
+                                                    "border-color": "#000000",
+                                                },
+                                            },
+                                            {
+                                                "selector": '[id="Bradley Carter"]',
+                                                "style": {
+                                                    "background-color": "orange",
+                                                    "border-color": "#000000",
+                                                },
+                                            },
+                                            # Highlighted Nodes (Added)
+                                            {
+                                                "selector": ".highlighted",
+                                                "style": {
+                                                    "background-color": "#98FF98",  # Mint color
+                                                    "border-color": "#FF69B4",  # Hot pink border for visibility
+                                                    "border-width": 4,
+                                                },
+                                            },
+                                        ],
+                                    ),
+                                    # Interactions Window
+                                    html.Div(
+                                        [
+                                            html.H3("Interactions"),
+                                            html.Div(
+                                                id="interactions-window",
+                                                style={"overflowY": "auto", "height": "580px"},
+                                            ),
+                                        ],
+                                        style={
+                                            "width": "0%",  # Initial width set to 0%
+                                            "height": "600px",
+                                            "padding": "10px",
+                                            "border-left": "1px solid #ccc",
+                                            "background-color": "#f9f9f9",
+                                            "transition": "width 0.5s",  # Smooth width transition
+                                            "overflow": "hidden",
+                                        },
+                                        id="interactions-container",
+                                    ),
+                                ],
+                                style={
+                                    "display": "flex",
+                                    "flexDirection": "row",
+                                    "height": "600px",
+                                    "transition": "all 0.5s ease",  # Smooth transition for all properties
+                                },
+                            ),
+                        ],
+                        style={
+                            "position": "relative",
+                            "height": "600px",
+                            "margin-top": "10px",
+                            "margin-bottom": "20px",
+                        },
+                    ),
+                    # Episode slider
+                    dcc.Slider(
+                        id="episode-slider",
+                        min=0,  # To be updated by callback
+                        max=0,  # To be updated by callback
+                        value=0,  # To be updated by callback
+                        marks={},  # To be updated by callback
+                        step=None,
+                        tooltip={"placement": "bottom", "always_visible": True},
+                    ),
+                    dcc.Graph(
+                        id="vote-percentages-bar",
+                        config={"displayModeBar": False},
+                        style={"height": "50px", "margin-top": "20px"},
+                    ),
+                    # Upload components and Submit button added at the bottom
+                    html.Div(
+                        [
+                            html.Div(
+                                [
+                                    html.Label("Upload Output Log:"),
+                                    dcc.Upload(
+                                        id="upload-app-logger-dashboard",
+                                        children=html.Div([html.A("Select Files")]),
+                                        style={
+                                            "width": "60%",
+                                            "height": "50px",
+                                            "lineHeight": "80px",
+                                            "borderWidth": "2px",
+                                            "borderStyle": "dashed",
+                                            "borderRadius": "10px",
+                                            "textAlign": "center",
+                                            "background-color": "#f0f0f0",
+                                            "cursor": "pointer",
+                                            "margin-bottom": "20px",
+                                            "padding": "30px",
+                                        },
+                                        multiple=False,
+                                    ),
+                                ],
+                                className="upload-component",
+                            ),
+                            html.Div(
+                                [
+                                    html.Button(
+                                        "Upload Files",
+                                        id="upload-button-dashboard",
+                                        n_clicks=0,
+                                        style={
+                                            "width": "100px",
+                                            "height": "50px",
+                                            "font-size": "12px",
+                                            "padding": "30px",
+                                        },
+                                    ),
+                                ],
+                                className="upload-button-container",
+                            ),
+                        ],
+                        style={
+                            "display": "flex",
+                            "justify-content": "space-around",
+                            # 'flex-wrap': 'wrap',
+                            "gap": "20px",
+                            "margin-top": "20px",
+                            "margin-bottom": "20px",
+                        },
+                        id="dashboard-upload-section",
+                    ),
+                ],
+                style={"display": "none"},  # Initially hidden; shown when data is available
+            ),
+            # Hidden div for error messages (specific to dashboard uploads)
+            html.Div(id="error-message", style={"color": "red", "textAlign": "center"}),
+        ]
+    )
+
+    @app.callback(
+        [
+            Output("upload-screen", "style"),
+            Output("dashboard", "style"),
+            Output("dashboard-upload-section", "style"),
+            Output("name-selector", "options"),
+        ],
+        [Input("data-store", "data")],
+    )
+    def toggle_layout(data_store):
+        if data_store and "nodes" in data_store and len(data_store["nodes"]) > 0:
+            # Data is available; show dashboard and hide upload screen
+            return (
+                {"display": "none"},
+                {"display": "block"},
+                {"display": "flex"},
+                [{"label": name, "value": name} for name in sorted(data_store["nodes"])],
+            )
+        # No data; show upload screen and hide dashboard
+        return {"display": "flex"}, {"display": "none"}, {"display": "none"}, []
+
+    # Combined Callback for Initial and Dashboard Uploads
+    @app.callback(
+        [
+            Output("data-store", "data"),
+            Output("upload-error-message", "children"),
+            Output("error-message", "children"),
+        ],
+        [
+            Input("submit-button", "n_clicks"),
+            Input("upload-button-dashboard", "n_clicks"),
+        ],
+        [
+            State("upload-app-logger", "contents"),
+            # State("upload-vote-logger", "contents"),
+            State("upload-app-logger", "filename"),
+            # State("upload-vote-logger", "filename"),
+            State("upload-app-logger-dashboard", "contents"),
+            # State("upload-vote-logger-dashboard", "contents"),
+            State("upload-app-logger-dashboard", "filename"),
+            # State("upload-vote-logger-dashboard", "filename"),
+            State("data-store", "data"),
+        ],
+    )
+    def update_data(
+        n_clicks_initial,
+        n_clicks_dashboard,
+        app_logger_contents_initial,
+        app_logger_filename_initial,
+        app_logger_contents_dashboard,
+        app_logger_filename_dashboard,
+        current_data,
+    ):
+        ctx = dash.callback_context
+
+        if not ctx.triggered:
+            raise dash.exceptions.PreventUpdate
+
+        triggered_id = ctx.triggered[0]["prop_id"].split(".")[0]
+
+        try:
+            if triggered_id == "submit-button":
+                # Handle initial upload
+                if app_logger_contents_initial is not None:
+                    # Process app_logger
+                    content_type, content_string = app_logger_contents_initial.split(",")
+                    decoded = base64.b64decode(content_string)
+                    app_logger_string = decoded.decode("utf-8")
+                    (
+                        follow_graph_new,
+                        interactions_by_episode_new,
+                        active_users_by_episode_new,
+                        toots_new,
+                        votes_new,
+                    ) = load_data(app_logger_string)
+
+                    # Serialize the new data
+                    serialized_new_data = serialize_data(
+                        follow_graph_new,
+                        interactions_by_episode_new,
+                        active_users_by_episode_new,
+                        toots_new,
+                        votes_new,
+                    )
+
+                    return serialized_new_data, "", ""
+                raise ValueError("Output Log file required.")
+
+            if triggered_id == "upload-button-dashboard":
+                # Handle dashboard upload
+                if app_logger_contents_dashboard is not None:
+                    # Process app_logger
+                    content_type, content_string = app_logger_contents_dashboard.split(",")
+                    decoded = base64.b64decode(content_string)
+                    app_logger_string = decoded.decode("utf-8")
+                    (
+                        follow_graph_new,
+                        interactions_by_episode_new,
+                        active_users_by_episode_new,
+                        toots_new,
+                        votes_new,
+                    ) = load_data(app_logger_string)
+
+                    # Serialize the new data
+                    serialized_new_data = serialize_data(
+                        follow_graph_new,
+                        interactions_by_episode_new,
+                        active_users_by_episode_new,
+                        toots_new,
+                        votes_new,
+                    )
+
+                    return serialized_new_data, "", ""
+                raise ValueError("Output Log files required for dashboard upload.")
+
+            raise dash.exceptions.PreventUpdate
+
+        except Exception as e:
+            if triggered_id == "submit-button":
+                return dash.no_update, f"Error uploading initial data: {e!s}", ""
+            if triggered_id == "upload-button-dashboard":
+                return dash.no_update, "", f"Error uploading dashboard data: {e!s}"
+            return dash.no_update, "", ""
+
+    # Callback to update the dashboard based on data-store
+    @app.callback(
+        [
+            Output("cytoscape-graph", "elements"),
+            Output("cytoscape-graph", "layout"),
+            Output("cytoscape-graph", "stylesheet"),
+            Output("vote-percentages-bar", "figure"),
+            Output("vote-distribution-line", "figure"),
+            Output("interactions-line-graph", "figure"),
+            Output("current-episode", "children"),
+            Output("interactions-window", "children"),  # Added Output
+            Output("interactions-container", "style"),  # Added Output to control width
+            Output("cytoscape-graph", "style"),  # Added Output to control width
+            Output("episode-slider", "min"),
+            Output("episode-slider", "max"),
+            Output("episode-slider", "value"),
+            Output("episode-slider", "marks"),
+            Output("name-selector", "value"),
+        ],
+        [
+            Input("episode-slider", "value"),
+            Input("mode-dropdown", "value"),
+            Input("name-selector", "value"),  # Added Input
+            Input("data-store", "data"),  # Added Input to trigger update on data change
+        ],
+    )
+    def update_graph(selected_episode, selected_mode, selected_name, data_store):
+        if not data_store:
+            # If no data is present, return defaults
+            return (
+                [],  # elements
+                {"name": "preset", "positions": {}},  # layout
+                [],  # stylesheet
+                {},  # vote-percentages-bar
+                {},  # vote-distribution-line
+                {},  # interactions-line-graph
+                "Episode: N/A",  # current-episode
+                [],  # interactions-window
+                {
+                    "width": "0%",  # Collapsed width
+                    "height": "600px",
+                    "padding": "10px",
+                    "border-left": "1px solid #ccc",
+                    "background-color": "#f9f9f9",
+                    "transition": "width 0.5s",  # Smooth width transition
+                    "overflow": "hidden",
+                },  # interactions-container
+                {
+                    "width": "100%",  # Full width
+                    "height": "600px",
+                    "background-color": "#e1e1e1",
+                    "transition": "width 0.5s",  # Smooth width transition
+                },  # cytoscape-style
+                0,  # slider min
+                0,  # slider max
+                0,  # slider value
+                {},  # slider marks
+                None,  # name-selector value
+            )
+
+        # Deserialize the data_store.
+        (follow_graph, interactions_by_episode, active_users_by_episode, toots, votes) = (
+            deserialize_data(data_store)
+        )
+
+        # Compute positions based on the current follow_graph
+        all_positions = compute_positions(follow_graph)
+        layout = {"name": "preset", "positions": all_positions}
+
+        # Build Cytoscape elements
+        elements = [
+            {
+                "data": {"id": node, "label": node},
+                "classes": "default_node",
+            }
+            for node in follow_graph.nodes
+        ] + [
+            {
+                "data": {
+                    "source": src,
+                    "target": tgt,
+                },
+                "classes": "follow_edge",
+            }
+            for src, tgt in follow_graph.edges
+        ]
+
+        # Add all interaction edges classified by the episode they belong to
+        for episode, interactions in interactions_by_episode.items():
+            for interaction in interactions:
+                source = interaction["source"]
+                target = interaction["target"]
+
+                # Check if both source and target exist in the graph before creating the edge
+                if source in follow_graph.nodes and target in follow_graph.nodes:
+                    elements.append(
+                        {
+                            "data": {
+                                "source": source,
+                                "target": target,
+                                "label": f"{interaction['action']}",
+                            },
+                            "classes": f"interaction_edge episode_{episode}",  # Classify edge by episode
+                        }
+                    )
+
+        # Initialize the stylesheet
+        stylesheet = [
+            {
+                "selector": ".default_node",
+                "style": {
+                    "background-color": "#fffca0",
+                    "label": "data(label)",
+                    "color": "#000000",
+                    "font-size": "20px",
+                    "text-halign": "center",
+                    "text-valign": "center",
+                    "width": "70px",
+                    "height": "70px",
+                    "border-width": 6,
+                    "border-color": "#000000",
+                },
+            },
+            {
+                "selector": ".follow_edge",
+                "style": {
+                    "curve-style": "bezier",
+                    "target-arrow-shape": "triangle",
+                    "opacity": 0.8,
+                    "width": 2,
+                    "line-color": "#FFFFFF",
+                },
+            },
+            {
+                "selector": "edge",
+                "style": {
+                    "label": "data(label)",
+                    "text-rotation": "autorotate",
+                    "text-margin-y": "-10px",
+                    "font-size": "10px",
+                    "color": "#000000",
+                    "text-background-color": "#FFFFFF",
+                    "text-background-opacity": 0.8,
+                    "text-background-padding": "3px",
+                },
+            },
+            {
+                "selector": ".interaction_edge:hover",
+                "style": {
+                    "label": "data(label)",
+                    "font-size": "14px",
+                    "color": "#000000",
+                },
+            },
+            # Specific styles for "Bill" and "Bradley" nodes
+            {
+                "selector": '[id="Bill Fredrickson"]',
+                "style": {
+                    "background-color": "blue",
+                    "border-color": "#000000",
+                },
+            },
+            {
+                "selector": '[id="Bradley Carter"]',
+                "style": {
+                    "background-color": "orange",
+                    "border-color": "#000000",
+                },
+            },
+            # Highlighted Nodes
+            {
+                "selector": ".highlighted",
+                "style": {
+                    "background-color": "#98FF98",  # Mint color
+                    "border-color": "#FF69B4",  # Hot pink border for visibility
+                    "border-width": 4,
+                },
+            },
+        ]
+
+        # Determine the sizing of the interactions window and Cytoscape graph
+        interactions_content = []
+
+        if selected_name:
+            # Get interactions where source is selected_name in selected_episode
+            interactions = [
+                interaction
+                for interaction in interactions_by_episode.get(selected_episode, [])
+                if interaction["source"] == selected_name
+            ]
+            if interactions:
+                for interaction in interactions:
+                    action = interaction["action"]
+                    if action in ["liked", "boosted"]:
+                        toot_id = interaction["toot_id"]
+                        content = toots.get(toot_id, {}).get("content", "No content available.")
+                        user = toots.get(toot_id, {}).get("user", "No user available.")
+                        interactions_content.append(
+                            html.Div(
+                                [
+                                    html.H4(
+                                        f"{action.capitalize()} a toot (ID: {toot_id}) by {user}"
+                                    ),
+                                    html.P(content),
+                                ],
+                                style={
+                                    "border": "1px solid #ccc",
+                                    "padding": "10px",
+                                    "margin-bottom": "10px",
+                                },
+                            )
+                        )
+                    elif action == "replied":
+                        parent_toot_id = interaction.get("parent_toot_id")
+                        reply_toot_id = interaction.get("toot_id")
+                        parent_content = toots.get(parent_toot_id, {}).get(
+                            "content", "No content available."
+                        )
+                        reply_content = toots.get(reply_toot_id, {}).get(
+                            "content", "No content available."
+                        )
+                        user = toots.get(reply_toot_id, {}).get("user", "No user available.")
+                        interactions_content.append(
+                            html.Div(
+                                [
+                                    html.H4(f"Replied to toot (ID: {parent_toot_id}) by {user}"),
+                                    html.P(parent_content),
+                                    html.H5(f"Reply (ID: {reply_toot_id}):"),
+                                    html.P(reply_content),
+                                ],
+                                style={
+                                    "border": "1px solid #ccc",
+                                    "padding": "10px",
+                                    "margin-bottom": "10px",
+                                },
+                            )
+                        )
+                    elif action == "posted":
+                        toot_id = interaction["toot_id"]
+                        content = toots.get(toot_id, {}).get("content", "No content available.")
+                        interactions_content.append(
+                            html.Div(
+                                [
+                                    html.H4(f"Posted a toot (ID: {toot_id})"),
+                                    html.P(content),
+                                ],
+                                style={
+                                    "border": "1px solid #ccc",
+                                    "padding": "10px",
+                                    "margin-bottom": "10px",
+                                },
+                            )
+                        )
+            else:
+                interactions_content.append(
+                    html.P("No interactions found for this agent in the selected episode.")
+                )
+        else:
+            interactions_content.append(html.P("Select an agent to view their interactions."))
+
+        if selected_name:
+            interactions_style = {
+                "width": "30%",  # Expanded width
+                "height": "600px",
+                "padding": "10px",
+                "border-left": "1px solid #ccc",
+                "background-color": "#f9f9f9",
+                "transition": "width 0.5s",  # Smooth width transition
+                "overflow": "auto",
+            }
+            cytoscape_style = {
+                "width": "70%",  # Reduced width
+                "height": "600px",
+                "background-color": "#e1e1e1",
+                "transition": "width 0.5s",  # Smooth width transition
+            }
+        else:
+            interactions_style = {
+                "width": "0%",  # Collapsed width
+                "height": "600px",
+                "padding": "10px",
+                "border-left": "1px solid #ccc",
+                "background-color": "#f9f9f9",
+                "transition": "width 0.5s",  # Smooth width transition
+                "overflow": "hidden",
+            }
+            cytoscape_style = {
+                "width": "100%",  # Full width
+                "height": "600px",
+                "background-color": "#e1e1e1",
+                "transition": "width 0.5s",  # Smooth width transition
+            }
+
+        # Highlight selected node and the nodes they follow
+        if selected_name:
+            # Find the nodes that the selected node follows (outgoing edges)
+            follows = list(follow_graph.successors(selected_name))
+            # Define the selector for the selected node and its followees
+            if follows:
+                highlight_selector = f'[id="{selected_name}"], ' + ", ".join(
+                    [f'[id="{follow}"]' for follow in follows]
+                )
+            else:
+                highlight_selector = f'[id="{selected_name}"]'
+
+            # Apply the 'highlighted' class to the selected node and its followees
+            stylesheet.append(
+                {
+                    "selector": highlight_selector,
+                    "style": {
+                        "background-color": "#98FF98",  # Mint color
+                        "border-color": "#FF69B4",  # Hot pink border for visibility
+                        "border-width": 4,
+                    },
+                }
+            )
+
+        # Show interaction edges for the selected episode
+        for episode in interactions_by_episode.keys():
+            visibility = "visible" if episode == selected_episode else "hidden"
+            stylesheet.append(
+                {
+                    "selector": f".episode_{episode}",
+                    "style": {"visibility": visibility},
+                }
+            )
+
+        # Update node border colors based on votes
+        episode_votes = votes.get(selected_episode, {})
+        total_votes = len(episode_votes)
+        vote_counts = {"Bill": 0, "Bradley": 0, "None": 0}
+        for node in follow_graph.nodes:
+            if node in episode_votes:
+                vote = episode_votes[node]
+                if vote == "Bill":
+                    color = "#1f77b4"
+                    vote_counts["Bill"] += 1
+                elif vote == "Bradley":
+                    color = "#ff7f0e"
+                    vote_counts["Bradley"] += 1
+                else:
+                    color = "#000000"
+                    vote_counts["None"] += 1
+
+                stylesheet.append(
+                    {
+                        "selector": f'[id="{node}"]',
+                        "style": {"border-color": color},
+                    }
+                )
+
+        # Calculate vote percentages
+        bill_percentage = (vote_counts["Bill"] / total_votes) * 100 if total_votes > 0 else 0
+        bradley_percentage = (vote_counts["Bradley"] / total_votes) * 100 if total_votes > 0 else 0
+
+        # Create bar graph for vote percentages
+        fig = go.Figure()
+        fig.add_trace(
+            go.Bar(
+                x=[bill_percentage],
+                y=["Support"],
+                orientation="h",
+                marker=dict(color="#1f77b4"),
+                text=f"Bill: {bill_percentage:.1f}%",
+                textposition="inside",
+            )
+        )
+        fig.add_trace(
+            go.Bar(
+                x=[bradley_percentage],
+                y=["Support"],
+                orientation="h",
+                marker=dict(color="#ff7f0e"),
+                text=f"Bradley: {bradley_percentage:.1f}%",
+                textposition="inside",
+                base=bill_percentage,
+            )
+        )
+        fig.update_layout(
+            xaxis=dict(range=[0, 100], showticklabels=False),
+            yaxis=dict(showticklabels=False),
+            barmode="stack",
+            title=f"Vote Percentages for Episode {selected_episode}",
+            showlegend=False,
+            height=50,
+            margin=dict(l=0, r=0, t=30, b=0),
+        )
+
+        # Create the line graph showing vote distribution over time
+        vote_episodes = sorted(votes.keys())
+        Bill_votes_over_time = []
+        Bradley_votes_over_time = []
+
+        for ep in vote_episodes:
+            ep_votes = votes[ep]
+            total_ep_votes = len(ep_votes)
+            Bill_votes = sum(1 for vote in ep_votes.values() if vote == "Bill")
+            Bradley_votes = sum(1 for vote in ep_votes.values() if vote == "Bradley")
+
+            Bill_votes_over_time.append(
+                (Bill_votes / total_ep_votes) * 100 if total_ep_votes > 0 else 0
+            )
+            Bradley_votes_over_time.append(
+                (Bradley_votes / total_ep_votes) * 100 if total_ep_votes > 0 else 0
+            )
+
+        vote_line_fig = go.Figure()
+        vote_line_fig.add_trace(
+            go.Scatter(
+                x=vote_episodes,
+                y=Bill_votes_over_time,
+                mode="lines+markers",
+                name="Bill",
+                line=dict(color="#1f77b4"),
+            )
+        )
+        vote_line_fig.add_trace(
+            go.Scatter(
+                x=vote_episodes,
+                y=Bradley_votes_over_time,
+                mode="lines+markers",
+                name="Bradley",
+                line=dict(color="#ff7f0e"),
+            )
+        )
+        vote_line_fig.update_layout(
+            title={"text": "Vote Distribution Over Time", "font": {"size": 14}},
+            xaxis={"title": {"text": "Episode", "font": {"size": 10}}, "tickfont": {"size": 8}},
+            yaxis={
+                "title": {"text": "Vote Percentage", "font": {"size": 10}},
+                "tickfont": {"size": 8},
+            },
+            height=200,
+            margin=dict(l=40, r=40, t=20, b=10),
+        )
+
+        # Create the line graph showing interactions over time
+        interaction_types = ["liked", "boosted", "replied", "posted"]
+        interactions_over_time = {interaction: [] for interaction in interaction_types}
+
+        total_users = len(follow_graph.nodes) - 1
+
+        active_user_fractions = []
+        # int_episodes = list(active_users_by_episode.keys())
+        int_episodes = sorted(interactions_by_episode.keys())
+        for ep in int_episodes:
+            # Initialize counts
+            # active_nodes_in_ep = set()
+            # active_nodes_in_ep = {
+            #     interaction["source"] for interaction in interactions_by_episode.get(ep, [])
+            # }.union(
+            #     {interaction["target"] for interaction in interactions_by_episode.get(ep, [])}
+            # ).union(set(active_users_by_episode.get(ep, [])))
+
+            # num_active_users = len(active_nodes_in_ep)
+            num_active_users = len(active_users_by_episode[ep]) - 1
+
+            counts = {interaction: 0 for interaction in interaction_types}
+
+            # Count interactions
+            for interaction in interactions_by_episode.get(ep, []):
+                action = interaction["action"]
+                if action in counts:
+                    counts[action] += 1
+
+            # Count posts
+            # counts["posted"] = len(active_users_by_episode.get(ep, []))
+
+            # Append counts to the respective lists
+            for interaction in interaction_types:
+                if interaction == "posted":
+                    interactions_over_time[interaction].append(
+                        (counts[interaction] - 1) / num_active_users if num_active_users > 0 else 0
+                    )
+                else:
+                    interactions_over_time[interaction].append(
+                        (counts[interaction]) / num_active_users if num_active_users > 0 else 0
+                    )
+
+            # Calculate active user fraction
+            active_user_fraction = num_active_users / total_users if total_users > 0 else 0
+            active_user_fractions.append(active_user_fraction)
+
+        interactions_line_fig = make_subplots(specs=[[{"secondary_y": True}]])
+
+        # Add normalized interaction traces to the primary y-axis
+        interactions_line_fig.add_trace(
+            go.Scatter(
+                x=int_episodes,
+                y=interactions_over_time["liked"],
+                mode="lines+markers",
+                name="Likes",
+                line=dict(color="#2ca02c"),  # Green
+                marker=dict(symbol="circle", size=6),
+            ),
+            secondary_y=False,
+        )
+        interactions_line_fig.add_trace(
+            go.Scatter(
+                x=int_episodes,
+                y=interactions_over_time["boosted"],
+                mode="lines+markers",
+                name="Boosts",
+                line=dict(color="#ff7f0e"),  # Orange
+                marker=dict(symbol="square", size=6),
+            ),
+            secondary_y=False,
+        )
+        interactions_line_fig.add_trace(
+            go.Scatter(
+                x=int_episodes,
+                y=interactions_over_time["replied"],
+                mode="lines+markers",
+                name="Replies",
+                line=dict(color="#9467bd"),  # Purple
+                marker=dict(symbol="diamond", size=6),
+            ),
+            secondary_y=False,
+        )
+        interactions_line_fig.add_trace(
+            go.Scatter(
+                x=int_episodes,
+                y=interactions_over_time["posted"],
+                mode="lines+markers",
+                name="Posts",
+                line=dict(color="#1f77b4"),  # Blue
+                marker=dict(symbol="triangle-up", size=6),
+            ),
+            secondary_y=False,
+        )
+
+        # Add active users fraction trace to the secondary y-axis
+        interactions_line_fig.add_trace(
+            go.Scatter(
+                x=int_episodes,
+                y=active_user_fractions,
+                mode="lines",
+                name="Active User Fraction",
+                line=dict(color="gray"),
+            ),
+            secondary_y=True,
+        )
+
+        # Define the y-axis range
+        y_axis_range = [0, 1.5]
+
+        # Update both y-axes
+        interactions_line_fig.update_yaxes(
+            title_text="Action Rate of Active Users",
+            range=y_axis_range,
+            secondary_y=False,
+            showgrid=True,
+            gridcolor="lightgray",
+        )
+
+        interactions_line_fig.update_yaxes(
+            title_text="Active User Fraction",
+            range=[0, 1],
+            secondary_y=True,
+            showgrid=False,  # Typically, grid lines are only on the primary y-axis
+            gridcolor="lightgray",
+        )
+
+        interactions_line_fig.update_layout(
+            title={
+                "text": "Interactions Over Time",
+                "font": {"size": 14},  # Reduced title font size to 14
+            },
+            xaxis={
+                "title": {
+                    "text": "Episode",
+                    "font": {"size": 10},  # Reduced x-axis label font size to 12
+                },
+                "tickfont": {"size": 8},  # Reduced x-axis tick font size
+                "range": [
+                    min(int_episodes),
+                    max(int_episodes) + 1,
+                ],  # Setting the range from min to max episode
+                "dtick": 1,  # Show a tick marker every episode
+            },
+            yaxis={
+                "title": {
+                    "text": "Interactions/ Num. Agents",
+                    "font": {"size": 10},  # Reduced y-axis label font size to 12
+                },
+                "tickfont": {"size": 8},  # Reduced y-axis tick font size
+            },
+            height=200,
+            margin=dict(l=40, r=40, t=20, b=10),
+            showlegend=True,
+        )
+        # Adjust the x-axis range to include all episodes
+        interactions_line_fig.update_xaxes(range=[min(int_episodes), max(int_episodes) + 1])
+
+        # Update the name-selector dropdown options
+        unique_names = sorted(follow_graph.nodes)
+        name_options = [{"label": name, "value": name} for name in unique_names]
+
+        # Set episode slider properties
+        slider_min = min(int_episodes)
+        slider_max = max(int_episodes)
+        slider_value = selected_episode if selected_episode in int_episodes else slider_min
+        slider_marks = {str(ep): f"{ep}" for ep in sorted(int_episodes)}
+
+        # Return all outputs, including the interactions window content and styles
+        return (
+            elements,  # Updated elements
+            layout,
+            stylesheet,
+            fig,
+            vote_line_fig,
+            interactions_line_fig,
+            f"Episode: {selected_episode}",  # Updated episode display
+            interactions_content,
+            interactions_style,
+            cytoscape_style,
+            slider_min,
+            slider_max,
+            slider_value,
+            slider_marks,
+            selected_name,
+        )
+
+    # Run the Dash app
+    app.run_server(debug=True)