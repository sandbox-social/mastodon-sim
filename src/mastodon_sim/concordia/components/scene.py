--- conflicted
+++ resolved
@@ -1,357 +1,354 @@
-# Copyright 2023 DeepMind Technologies Limited.
-#
-# Licensed under the Apache License, Version 2.0 (the "License");
-# you may not use this file except in compliance with the License.
-# You may obtain a copy of the License at
-#
-#     https://www.apache.org/licenses/LICENSE-2.0
-#
-# Unless required by applicable law or agreed to in writing, software
-# distributed under the License is distributed on an "AS IS" BASIS,
-# WITHOUT WARRANTIES OR CONDITIONS OF ANY KIND, either express or implied.
-# See the License for the specific language governing permissions and
-# limitations under the License.
-
-"""A GameMaster that simulates a player's interaction with their phone."""
-
-import re
-import textwrap
-import threading
-
-# _PHONE_CALL_TO_ACTION = textwrap.dedent("""\
-#   What action is {name} currently performing or has just performed
-#   with their smartphone to best achieve their goal?
-#   Consider their plan, but deviate if necessary.
-#   Give a specific activity using one app. For example:
-#   {name} uses/used the Chat app to send "hi, what's up?" to George.
-#   """)
-from html import unescape
-from typing import Literal
-
-import termcolor
-from concordia.agents import entity_agent_with_logging
-from concordia.associative_memory import blank_memories
-from concordia.clocks import game_clock
-from concordia.document import interactive_document
-from concordia.environment import game_master as game_master_lib
-from concordia.language_model import language_model
-from concordia.thought_chains import thought_chains
-from concordia.typing import agent, component, entity
-from concordia.typing.entity import OutputType
-
-from mastodon_sim import mastodon_ops
-from mastodon_sim.concordia.components import apps, logging
-from mastodon_sim.concordia.components.apps import COLOR_TYPE
-
-file_lock = threading.Lock()
-
-DEFAULT_CALL_TO_SPEECH = (
-    "Given the above, what is {name} likely to say next? Respond in"
-    ' the format `{name} -- "..."` For example, '
-    'Cristina -- "Hello! Mighty fine weather today, right?", '
-    'Ichabod -- "I wonder if the alfalfa is ready to harvest", or '
-    'Townsfolk -- "Good morning".\n'
-)
-
-_PHONE_CALL_TO_ACTION = textwrap.dedent("""\
-    Based on {name}'s current goal, plans and observations, what SINGLE specific action would they likely perform on their phone right now, and what information would they need to perform it?
-    Use your plan for current phone usage, tagged as tagged as [Planned Actions for upcoming Phone Usage] in your observations, alongside your previous actiosn to actualize the plan conducted in the current usage, tagged as [Action done on phone] to decide your next single action.
-    Mention a concrete action that can easily be converted into an API call, and don't answer with vague and general responses.
-
-    Guidelines:
-    1. Choose a single, specific action that can be performed using one app.
-    2. Ensure the action is contextually appropriate, considering recent observations.
-    3. Provide a detailed description of the exact action, including the app used and important context such as Toot IDs.
-    4. The action should adhere to {name}'s plans, but deviate if a more suitable option is presented.
-
-    Examples of contextually appropriate actions:
-    - Using the Mastodon app to read own timeline: {name} opens the Mastodon app and reads their feed.
-    - Posting a toot: {name} opens the Mastodon app and posts a toot.
-    - Checking Mastodon notifications: "{name} reads their Mastodon notifications"
-    - Liking a Mastodon post: {name} likes a post they have recently read with a given Toot ID. (Return toot ID of the post you want to like)
-    - Replying to a Mastodon post: {name} replies to a post they have recently read with a given Toot ID.
-    - Boosting a Mastodon post: {name} opens the Mastodon app to boost (Retweet) a toot - that shares it with their own followers. (Return Toot ID and the exact contents of the toot to be boosted.)
-    - Read another user's timeline: If you find a user interesting you can view their past activity and timeline (include their first name)
-
-    Remember:
-    - Consider current observations so as not to repeat actions that have already been performed.
-    - Certain actions require prior knowledge (e.g., liking or replying to a specific post) which would require reading that information recently
-    - Don't suggest reading notifications or feeds if they've already been checked recently.
-    - Consider the time of day and the agent's current situation when suggesting actions.
-    - Ensure responses to other toots are done using the Toot Response feature and not in a new toot
-    - If the action is a post or message, a direct quote of that post or message should be included.
-    - If reading from a timeline or notifications, just state that — don't fabricate what has been read.
-
-    Note: Carefully look at most recent observations so as to not repeat any actions. Ensure you never repeat what you have already posted.
-    {name} should like a toot if they agree with it.
-    {name} should boost a toot if they strongly agree with it and want people in their timeline to also see it.
-  """)
-
-<<<<<<< HEAD
-_MALICIOUS_PHONE_CALL_TO_ACTION = textwrap.dedent("""\
-    Based on {name}'s current goal, plans and observations, what post would they make? If they recently made a post, they can choose to reply to another post from their recent observations.
-  """)
-
-=======
->>>>>>> 9ad2930b
-_PHONE_ACTION_SPEC = agent.ActionSpec(
-    call_to_action=_PHONE_CALL_TO_ACTION, output_type=OutputType.FREE, tag="phone"
-)
-_MALICIOUS_PHONE_ACTION_SPEC = agent.ActionSpec(
-    call_to_action=_MALICIOUS_PHONE_CALL_TO_ACTION, output_type=OutputType.FREE, tag="phone"
-)
-
-
-def build(
-    player: entity_agent_with_logging.EntityAgentWithLogging,
-    phone: apps.Phone,
-    clock: game_clock.MultiIntervalClock,
-    model: language_model.LanguageModel,
-    memory_factory: blank_memories.MemoryFactory,
-) -> game_master_lib.GameMaster:
-    """Build a GameMaster that simulates a player's interaction with their phone.
-
-    Args:
-      player: The player who is interacting with the phone.
-      phone: The player's phone.
-      clock: A clock.
-      model: A language model.
-      memory_factory: A memory factory for creating the GM's memory.
-
-    Returns
-    -------
-    concordia.environment.game_master.GameMaster
-      A GameMaster that simulates a player's interaction with their phone
-    """
-    memory = memory_factory.make_blank_memory()
-    phone_component = _PhoneComponent(model, player, phone)
-    # reflectionx =
-    phone_spec = _PHONE_ACTION_SPEC
-    if player.name.split(" ")[0] == "Glenn":
-        phone_spec = _MALICIOUS_PHONE_ACTION_SPEC
-        print(_MALICIOUS_PHONE_CALL_TO_ACTION)
-    return game_master_lib.GameMaster(
-        model=model,
-        memory=memory,
-        clock=clock,
-        name="PhoneGameMaster",
-        players=(player,),
-        components=(phone_component,),
-        action_spec=phone_spec,
-        update_thought_chain=(thought_chains.identity,),
-        player_observes_event=False,
-    )
-
-
-class _PhoneComponent(component.Component):
-    """Parses the player's actions and invokes them on phone apps."""
-
-    def __init__(  # noqa: PLR0913
-        self,
-        model: language_model.LanguageModel,
-        player: entity_agent_with_logging.EntityAgentWithLogging,
-        phone: apps.Phone,
-        log_color: Literal[
-            "black",
-            "grey",
-            "red",
-            "green",
-            "yellow",
-            "blue",
-            "magenta",
-            "cyan",
-            "light_grey",
-            "dark_grey",
-            "light_red",
-            "light_green",
-            "light_yellow",
-            "light_blue",
-            "light_magenta",
-            "light_cyan",
-            "white",
-        ]
-        | None = "yellow",
-        verbose: bool = True,
-        semi_verbose: bool = False,
-    ):
-        self._model = model
-        self._player = player
-        self._phone = phone
-        self._logger = logging.Logger(log_color, verbose, semi_verbose)
-        self._state = ""
-
-    def name(self) -> str:
-        return "PhoneComponent"
-
-    def _print(
-        self,
-        entry: str,
-        emoji: str = "",
-        color: COLOR_TYPE = None,
-    ) -> None:
-        formatted_entry = f"{emoji} {entry}" if emoji else entry
-        print(termcolor.colored(formatted_entry, color or self._log_color))
-
-    def terminate_episode(self) -> bool:
-        chain_of_thought = interactive_document.InteractiveDocument(self._model)
-        chain_of_thought.statement(f"Interaction with phone:\n{self._state}")
-        did_conclude = chain_of_thought.yes_no_question(
-            "Has the user achieved their goal with their phone or are they still"
-            " actively in the process of completing a phone task?"
-        )
-        return did_conclude
-
-    def update_after_event(self, event_statement: str):
-        # print(f"Player state:\n{self._player.state()}")
-        # TODO: May want to add player state to the transcript
-        print("Inside phone_update_after_event")
-        print(f"Self state: {self._state}")
-        assert isinstance(self._phone.apps[0], apps.MastodonSocialNetworkApp)
-        app = self._phone.apps[0]
-
-        if self._state == "":
-            self._state += "You retrieved your timeline\n"
-            p_username = app.public_get_username(self._player.name.split()[0])
-            timeline = mastodon_ops.get_own_timeline(p_username, limit=10)
-
-            def _clean_html(html_string):
-                clean_text = re.sub("<[^<]+?>", "", unescape(html_string))
-                return re.sub(r"\s+", " ", clean_text).strip()
-
-            output_now = ""
-            for post in timeline:
-                media_desc = ""
-                if post["media_attachments"]:
-                    # media_lm = gpt_model.GptLanguageModel(model="gpt-4o-mini")
-                    media_contents = []
-                    for attachment in post["media_attachments"]:
-                        media_contents.append(attachment["url"])
-                    toot_headline = _clean_html(post["content"])
-                    call_to_speech = DEFAULT_CALL_TO_SPEECH.format(
-                        name=self._player.name,
-                    )
-                    call_to_action = (
-                        f"{media_contents!s} Context: Sussinctly describe this image in the form of an impression that it made on {self._player.name.split()[0]} when they viewed it alongside the following text of the toot they just read on the Mastodon app:"
-                        + toot_headline
-                    )
-                    media_desc = self._player.act(
-                        action_spec=entity.ActionSpec(
-                            call_to_action=call_to_action,
-                            output_type=entity.OutputType.FREE,
-                        )
-                    )
-                    # media_desc = media_lm.sample_text(prompt = call_to_action)
-                    media_desc = (
-                        media_desc.strip(self._player.name.split()[0])
-                        .strip()
-                        .strip(self._player.name.split()[1])
-                        .strip()
-                        .strip("--")
-                        .strip()
-                        .strip('"')
-                    )
-                    media_desc = "Impression of attached image: \n" + media_desc
-                    print(media_desc)
-                output_now += f"User: {post['account']['display_name']} (@{post['account']['username']}), Content: {_clean_html(post['content'])} + {media_desc}, Toot ID: {post['id']}\n "
-
-            self._player.observe(f"[Action done on phone]: Retrieved timeline: \n{output_now}")
-            return [f"[Action done on phone]: Retrieved timeline: \n{output_now}"]
-
-        chain_of_thought = interactive_document.InteractiveDocument(self._model)
-        chain_of_thought.statement(event_statement)
-        check_post = chain_of_thought.yes_no_question(
-            "Does the action in the above transcript involve the user posting a toot, replying to a toot, or boosting a toot?"
-        )
-        # print(check_post)
-        if check_post:
-            check_dup = chain_of_thought.yes_no_question(
-                f"Does the above toot/ reply to another toot have almost exactly the same content as one of the toots in the following list of actions? Answer No if the list is empty.: Actions: {self._state}"
-            )
-            # print(check_dup)
-            if check_dup:
-                self._player.observe(
-                    f"The following phone action was not conducted because it has already been done - {event_statement}"
-                )
-                return [
-                    f"The following phone action was not conducted because it has already been done - {event_statement}"
-                ]
-
-        self._state += "\n" + event_statement.strip()
-        action_names = [a.name for a in app.actions()]
-        chain_of_thought.statement(app.description())
-        action_index = chain_of_thought.multiple_choice_question(
-            " ".join(
-                [
-                    "In the above transcript, what actions did the user perform?",
-                    "If the transcript mentions multiple actions, pick ones that contribute content, like making a post or reply.",
-                    "Also the one that is the most specific and the given information is sufficient to perform it.",
-                    "Remember that the get_own_timeline shows all posts from people the user follows and should be chosen when the user mentions vieweing their timeline.",
-                    "Example: If the user mentions checking out other artists, but doesn't mention who, do not conduct that action.",
-                ]
-            ),
-            answers=action_names,
-        )
-        # print(action_index)
-        toot_id_required = chain_of_thought.yes_no_question(
-            "In the above transcript, does the user's action require a numeric toot id? (numeric toot id is required for replying, liking, boosting etc.)"
-        )
-        # print(toot_id_required)
-        if toot_id_required:
-            # find most recent statement
-            print("Processing Toot IDx")
-            p_username = app.public_get_username(self._player.name.split()[0])
-            print(p_username)
-            timeline = mastodon_ops.get_own_timeline(p_username, limit=10)
-            print("Got ID from Mastodon")
-
-            def _clean_html(html_string):
-                clean_text = re.sub("<[^<]+?>", "", unescape(html_string))
-                return re.sub(r"\s+", " ", clean_text).strip()
-
-            output = []
-            for post in timeline:
-                output.append(
-                    f"User: {post['account']['display_name']} (@{post['account']['username']}), Content: {_clean_html(post['content'])}, Toot ID: {post['id']}"
-                )
-            if len(output) > 0:
-                toot_index = chain_of_thought.multiple_choice_question(
-                    "In the above transcript, which of the following toots is the user liking or responding to? Identify this using the name (if mentioned) and the context of the action and the toots from the timeline below",
-                    answers=output,
-                )
-                responding_id = output[toot_index].split("Toot ID: ")[1]
-                chain_of_thought.statement(
-                    f"The exact Toot ID called for in the above action is: {responding_id}\n"
-                )
-                print(responding_id)
-        print("Continuing action!")
-        action = app.actions()[action_index]
-
-        try:
-            argument_text = chain_of_thought.open_question(
-                action.instructions(),
-                terminators=[],
-                # Roughly, Mastodon has 500 char limit -> 125 tokens + 100 tokens for other params
-                max_tokens=500 // 4 + 100,
-                # print_prompt=True,  # TODO: add this arg to the open_question method
-            )
-            self._print(
-                f"Attempting to invoke action '{action.name}'"
-                f" with the argument_text:\n{argument_text}",
-                color="yellow",
-            )
-            result = app.invoke_action(action, argument_text)
-
-            # TODO: verify if this makes sense
-            if isinstance(result, str):
-                try:
-                    self._player.observe(f"[Action done on phone] : {result}")
-                    self._print("Phone action result observed.", color="yellow")
-                except Exception as e:
-                    self._print(f"Error while observing result: {e}", color="red")
-
-            return [result]
-        except apps.ActionArgumentError:
-            return []
-        except Exception as e:
-            self._print("Error while invoking action: " + str(e), color="red")
-            return []
+# Copyright 2023 DeepMind Technologies Limited.
+#
+# Licensed under the Apache License, Version 2.0 (the "License");
+# you may not use this file except in compliance with the License.
+# You may obtain a copy of the License at
+#
+#     https://www.apache.org/licenses/LICENSE-2.0
+#
+# Unless required by applicable law or agreed to in writing, software
+# distributed under the License is distributed on an "AS IS" BASIS,
+# WITHOUT WARRANTIES OR CONDITIONS OF ANY KIND, either express or implied.
+# See the License for the specific language governing permissions and
+# limitations under the License.
+
+"""A GameMaster that simulates a player's interaction with their phone."""
+
+import re
+import textwrap
+import threading
+
+# _PHONE_CALL_TO_ACTION = textwrap.dedent("""\
+#   What action is {name} currently performing or has just performed
+#   with their smartphone to best achieve their goal?
+#   Consider their plan, but deviate if necessary.
+#   Give a specific activity using one app. For example:
+#   {name} uses/used the Chat app to send "hi, what's up?" to George.
+#   """)
+from html import unescape
+from typing import Literal
+
+import termcolor
+from concordia.agents import entity_agent_with_logging
+from concordia.associative_memory import blank_memories
+from concordia.clocks import game_clock
+from concordia.document import interactive_document
+from concordia.environment import game_master as game_master_lib
+from concordia.language_model import language_model
+from concordia.thought_chains import thought_chains
+from concordia.typing import agent, component, entity
+from concordia.typing.entity import OutputType
+
+from mastodon_sim import mastodon_ops
+from mastodon_sim.concordia.components import apps, logging
+from mastodon_sim.concordia.components.apps import COLOR_TYPE
+
+file_lock = threading.Lock()
+
+DEFAULT_CALL_TO_SPEECH = (
+    "Given the above, what is {name} likely to say next? Respond in"
+    ' the format `{name} -- "..."` For example, '
+    'Cristina -- "Hello! Mighty fine weather today, right?", '
+    'Ichabod -- "I wonder if the alfalfa is ready to harvest", or '
+    'Townsfolk -- "Good morning".\n'
+)
+
+_PHONE_CALL_TO_ACTION = textwrap.dedent("""\
+    Based on {name}'s current goal, plans and observations, what SINGLE specific action would they likely perform on their phone right now, and what information would they need to perform it?
+    Use your plan for current phone usage, tagged as tagged as [Planned Actions for upcoming Phone Usage] in your observations, alongside your previous actiosn to actualize the plan conducted in the current usage, tagged as [Action done on phone] to decide your next single action.
+    Mention a concrete action that can easily be converted into an API call, and don't answer with vague and general responses.
+
+    Guidelines:
+    1. Choose a single, specific action that can be performed using one app.
+    2. Ensure the action is contextually appropriate, considering recent observations.
+    3. Provide a detailed description of the exact action, including the app used and important context such as Toot IDs.
+    4. The action should adhere to {name}'s plans, but deviate if a more suitable option is presented.
+
+    Examples of contextually appropriate actions:
+    - Using the Mastodon app to read own timeline: {name} opens the Mastodon app and reads their feed.
+    - Posting a toot: {name} opens the Mastodon app and posts a toot.
+    - Checking Mastodon notifications: "{name} reads their Mastodon notifications"
+    - Liking a Mastodon post: {name} likes a post they have recently read with a given Toot ID. (Return toot ID of the post you want to like)
+    - Replying to a Mastodon post: {name} replies to a post they have recently read with a given Toot ID.
+    - Boosting a Mastodon post: {name} opens the Mastodon app to boost (Retweet) a toot - that shares it with their own followers. (Return Toot ID and the exact contents of the toot to be boosted.)
+    - Read another user's timeline: If you find a user interesting you can view their past activity and timeline (include their first name)
+
+    Remember:
+    - Consider current observations so as not to repeat actions that have already been performed.
+    - Certain actions require prior knowledge (e.g., liking or replying to a specific post) which would require reading that information recently
+    - Don't suggest reading notifications or feeds if they've already been checked recently.
+    - Consider the time of day and the agent's current situation when suggesting actions.
+    - Ensure responses to other toots are done using the Toot Response feature and not in a new toot
+    - If the action is a post or message, a direct quote of that post or message should be included.
+    - If reading from a timeline or notifications, just state that — don't fabricate what has been read.
+
+    Note: Carefully look at most recent observations so as to not repeat any actions. Ensure you never repeat what you have already posted.
+    {name} should like a toot if they agree with it.
+    {name} should boost a toot if they strongly agree with it and want people in their timeline to also see it.
+  """)
+
+_MALICIOUS_PHONE_CALL_TO_ACTION = textwrap.dedent("""\
+    Based on {name}'s current goal, plans and observations, what post would they make? If they recently made a post, they can choose to reply to another post from their recent observations.
+  """)
+
+_PHONE_ACTION_SPEC = agent.ActionSpec(
+    call_to_action=_PHONE_CALL_TO_ACTION, output_type=OutputType.FREE, tag="phone"
+)
+_MALICIOUS_PHONE_ACTION_SPEC = agent.ActionSpec(
+    call_to_action=_MALICIOUS_PHONE_CALL_TO_ACTION, output_type=OutputType.FREE, tag="phone"
+)
+
+
+def build(
+    player: entity_agent_with_logging.EntityAgentWithLogging,
+    phone: apps.Phone,
+    clock: game_clock.MultiIntervalClock,
+    model: language_model.LanguageModel,
+    memory_factory: blank_memories.MemoryFactory,
+) -> game_master_lib.GameMaster:
+    """Build a GameMaster that simulates a player's interaction with their phone.
+
+    Args:
+      player: The player who is interacting with the phone.
+      phone: The player's phone.
+      clock: A clock.
+      model: A language model.
+      memory_factory: A memory factory for creating the GM's memory.
+
+    Returns
+    -------
+    concordia.environment.game_master.GameMaster
+      A GameMaster that simulates a player's interaction with their phone
+    """
+    memory = memory_factory.make_blank_memory()
+    phone_component = _PhoneComponent(model, player, phone)
+    # reflectionx =
+    phone_spec = _PHONE_ACTION_SPEC
+    if player.name.split(" ")[0] == "Glenn":
+        phone_spec = _MALICIOUS_PHONE_ACTION_SPEC
+        print(_MALICIOUS_PHONE_CALL_TO_ACTION)
+    return game_master_lib.GameMaster(
+        model=model,
+        memory=memory,
+        clock=clock,
+        name="PhoneGameMaster",
+        players=(player,),
+        components=(phone_component,),
+        action_spec=phone_spec,
+        update_thought_chain=(thought_chains.identity,),
+        player_observes_event=False,
+    )
+
+
+class _PhoneComponent(component.Component):
+    """Parses the player's actions and invokes them on phone apps."""
+
+    def __init__(  # noqa: PLR0913
+        self,
+        model: language_model.LanguageModel,
+        player: entity_agent_with_logging.EntityAgentWithLogging,
+        phone: apps.Phone,
+        log_color: Literal[
+            "black",
+            "grey",
+            "red",
+            "green",
+            "yellow",
+            "blue",
+            "magenta",
+            "cyan",
+            "light_grey",
+            "dark_grey",
+            "light_red",
+            "light_green",
+            "light_yellow",
+            "light_blue",
+            "light_magenta",
+            "light_cyan",
+            "white",
+        ]
+        | None = "yellow",
+        verbose: bool = True,
+        semi_verbose: bool = False,
+    ):
+        self._model = model
+        self._player = player
+        self._phone = phone
+        self._logger = logging.Logger(log_color, verbose, semi_verbose)
+        self._state = ""
+
+    def name(self) -> str:
+        return "PhoneComponent"
+
+    def _print(
+        self,
+        entry: str,
+        emoji: str = "",
+        color: COLOR_TYPE = None,
+    ) -> None:
+        formatted_entry = f"{emoji} {entry}" if emoji else entry
+        print(termcolor.colored(formatted_entry, color or self._log_color))
+
+    def terminate_episode(self) -> bool:
+        chain_of_thought = interactive_document.InteractiveDocument(self._model)
+        chain_of_thought.statement(f"Interaction with phone:\n{self._state}")
+        did_conclude = chain_of_thought.yes_no_question(
+            "Has the user achieved their goal with their phone or are they still"
+            " actively in the process of completing a phone task?"
+        )
+        return did_conclude
+
+    def update_after_event(self, event_statement: str):
+        # print(f"Player state:\n{self._player.state()}")
+        # TODO: May want to add player state to the transcript
+        print("Inside phone_update_after_event")
+        print(f"Self state: {self._state}")
+        assert isinstance(self._phone.apps[0], apps.MastodonSocialNetworkApp)
+        app = self._phone.apps[0]
+
+        if self._state == "":
+            self._state += "You retrieved your timeline\n"
+            p_username = app.public_get_username(self._player.name.split()[0])
+            timeline = mastodon_ops.get_own_timeline(p_username, limit=10)
+
+            def _clean_html(html_string):
+                clean_text = re.sub("<[^<]+?>", "", unescape(html_string))
+                return re.sub(r"\s+", " ", clean_text).strip()
+
+            output_now = ""
+            for post in timeline:
+                media_desc = ""
+                if post["media_attachments"]:
+                    # media_lm = gpt_model.GptLanguageModel(model="gpt-4o-mini")
+                    media_contents = []
+                    for attachment in post["media_attachments"]:
+                        media_contents.append(attachment["url"])
+                    toot_headline = _clean_html(post["content"])
+                    call_to_speech = DEFAULT_CALL_TO_SPEECH.format(
+                        name=self._player.name,
+                    )
+                    call_to_action = (
+                        f"{media_contents!s} Context: Sussinctly describe this image in the form of an impression that it made on {self._player.name.split()[0]} when they viewed it alongside the following text of the toot they just read on the Mastodon app:"
+                        + toot_headline
+                    )
+                    media_desc = self._player.act(
+                        action_spec=entity.ActionSpec(
+                            call_to_action=call_to_action,
+                            output_type=entity.OutputType.FREE,
+                        )
+                    )
+                    # media_desc = media_lm.sample_text(prompt = call_to_action)
+                    media_desc = (
+                        media_desc.strip(self._player.name.split()[0])
+                        .strip()
+                        .strip(self._player.name.split()[1])
+                        .strip()
+                        .strip("--")
+                        .strip()
+                        .strip('"')
+                    )
+                    media_desc = "Impression of attached image: \n" + media_desc
+                    print(media_desc)
+                output_now += f"User: {post['account']['display_name']} (@{post['account']['username']}), Content: {_clean_html(post['content'])} + {media_desc}, Toot ID: {post['id']}\n "
+
+            self._player.observe(f"[Action done on phone]: Retrieved timeline: \n{output_now}")
+            return [f"[Action done on phone]: Retrieved timeline: \n{output_now}"]
+
+        chain_of_thought = interactive_document.InteractiveDocument(self._model)
+        chain_of_thought.statement(event_statement)
+        check_post = chain_of_thought.yes_no_question(
+            "Does the action in the above transcript involve the user posting a toot, replying to a toot, or boosting a toot?"
+        )
+        # print(check_post)
+        if check_post:
+            check_dup = chain_of_thought.yes_no_question(
+                f"Does the above toot/ reply to another toot have almost exactly the same content as one of the toots in the following list of actions? Answer No if the list is empty.: Actions: {self._state}"
+            )
+            # print(check_dup)
+            if check_dup:
+                self._player.observe(
+                    f"The following phone action was not conducted because it has already been done - {event_statement}"
+                )
+                return [
+                    f"The following phone action was not conducted because it has already been done - {event_statement}"
+                ]
+
+        self._state += "\n" + event_statement.strip()
+        action_names = [a.name for a in app.actions()]
+        chain_of_thought.statement(app.description())
+        action_index = chain_of_thought.multiple_choice_question(
+            " ".join(
+                [
+                    "In the above transcript, what actions did the user perform?",
+                    "If the transcript mentions multiple actions, pick ones that contribute content, like making a post or reply.",
+                    "Also the one that is the most specific and the given information is sufficient to perform it.",
+                    "Remember that the get_own_timeline shows all posts from people the user follows and should be chosen when the user mentions vieweing their timeline.",
+                    "Example: If the user mentions checking out other artists, but doesn't mention who, do not conduct that action.",
+                ]
+            ),
+            answers=action_names,
+        )
+        # print(action_index)
+        toot_id_required = chain_of_thought.yes_no_question(
+            "In the above transcript, does the user's action require a numeric toot id? (numeric toot id is required for replying, liking, boosting etc.)"
+        )
+        # print(toot_id_required)
+        if toot_id_required:
+            # find most recent statement
+            print("Processing Toot IDx")
+            p_username = app.public_get_username(self._player.name.split()[0])
+            print(p_username)
+            timeline = mastodon_ops.get_own_timeline(p_username, limit=10)
+            print("Got ID from Mastodon")
+
+            def _clean_html(html_string):
+                clean_text = re.sub("<[^<]+?>", "", unescape(html_string))
+                return re.sub(r"\s+", " ", clean_text).strip()
+
+            output = []
+            for post in timeline:
+                output.append(
+                    f"User: {post['account']['display_name']} (@{post['account']['username']}), Content: {_clean_html(post['content'])}, Toot ID: {post['id']}"
+                )
+            if len(output) > 0:
+                toot_index = chain_of_thought.multiple_choice_question(
+                    "In the above transcript, which of the following toots is the user liking or responding to? Identify this using the name (if mentioned) and the context of the action and the toots from the timeline below",
+                    answers=output,
+                )
+                responding_id = output[toot_index].split("Toot ID: ")[1]
+                chain_of_thought.statement(
+                    f"The exact Toot ID called for in the above action is: {responding_id}\n"
+                )
+                print(responding_id)
+        print("Continuing action!")
+        action = app.actions()[action_index]
+
+        try:
+            argument_text = chain_of_thought.open_question(
+                action.instructions(),
+                terminators=[],
+                # Roughly, Mastodon has 500 char limit -> 125 tokens + 100 tokens for other params
+                max_tokens=500 // 4 + 100,
+                # print_prompt=True,  # TODO: add this arg to the open_question method
+            )
+            self._print(
+                f"Attempting to invoke action '{action.name}'"
+                f" with the argument_text:\n{argument_text}",
+                color="yellow",
+            )
+            result = app.invoke_action(action, argument_text)
+
+            # TODO: verify if this makes sense
+            if isinstance(result, str):
+                try:
+                    self._player.observe(f"[Action done on phone] : {result}")
+                    self._print("Phone action result observed.", color="yellow")
+                except Exception as e:
+                    self._print(f"Error while observing result: {e}", color="red")
+
+            return [result]
+        except apps.ActionArgumentError:
+            return []
+        except Exception as e:
+            self._print("Error while invoking action: " + str(e), color="red")
+            return []